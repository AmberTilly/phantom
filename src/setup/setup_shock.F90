!--------------------------------------------------------------------------!
! The Phantom Smoothed Particle Hydrodynamics code, by Daniel Price et al. !
! Copyright (c) 2007-2018 The Authors (see AUTHORS)                        !
! See LICENCE file for usage and distribution conditions                   !
! http://users.monash.edu.au/~dprice/phantom                               !
!--------------------------------------------------------------------------!
!+
!  MODULE: setup
!
!  DESCRIPTION:
!   Setup for 3D shock tube tests
!
!  REFERENCES: None
!
!  OWNER: Daniel Price
!
!  $Id$
!
!  RUNTIME PARAMETERS:
!    gamma  -- Adiabatic index
!    nx     -- resolution (number of particles in x) for -xleft < x < xshock
!    polyk  -- square of the isothermal sound speed
!    xleft  -- x min boundary
!    xright -- x max boundary
!
!  DEPENDENCIES: boundary, dim, infile_utils, io, kernel, mpiutils, nicil,
!    options, part, physcon, prompting, set_dust, setup_params, timestep,
!    unifdis
!+
!--------------------------------------------------------------------------
module setup
 implicit none
 !
 integer :: nx, icase
 real    :: xleft, xright, yleft, yright, zleft, zright
 real    :: dxleft
 character(len=100) :: shocktype
 character(len=100) :: latticetype = 'closepacked'
 logical :: use_closepacked

 integer, parameter :: max_states = 8
 integer            :: nstates
 integer, parameter :: &
    idens = 1, &
    ipr   = 2, &
    ivx   = 3, &
    ivy   = 4, &
    ivz   = 5, &
    iBx   = 6, &
    iBy   = 7, &
    iBz   = 8

 character(len=4), parameter :: var_label(max_states) = &
   (/'dens','pr  ','vx  ','vy  ','vz  ','Bx  ','By  ','Bz  '/)

 real :: leftstate(max_states), rightstate(max_states)
 !
 public  :: setpart
 !
 private
 !
contains

!----------------------------------------------------------------
!+
!  setup for shock tube problems in 3D
!+
!----------------------------------------------------------------
subroutine setpart(id,npart,npartoftype,xyzh,massoftype,vxyzu,polyk,gamma,hfact,time,fileprefix)
 use setup_params, only:rhozero,npart_total,ihavesetupB
 use io,           only:fatal,master,iprint
 use unifdis,      only:set_unifdis,get_ny_nz_closepacked
 use boundary,     only:xmin,ymin,zmin,xmax,ymax,zmax,set_boundary
 use mpiutils,     only:bcast_mpi
 use dim,          only:maxp,maxvxyzu,ndim,mhd
 use options,      only:use_dustfrac
 use part,         only:labeltype,set_particle_type,igas,iboundary,hrho,Bxyz,mhd,periodic,dustfrac
 use kernel,       only:radkern,hfact_default
 use timestep,     only:tmax
 use prompting,    only:prompt
 use set_dust,     only:set_dustfrac
#ifdef NONIDEALMHD
 use nicil,          only:rho_i_cnst
#endif
 integer,           intent(in)    :: id
 integer,           intent(out)   :: npartoftype(:)
 integer,           intent(inout) :: npart
 real,              intent(out)   :: xyzh(:,:)
 real,              intent(out)   :: vxyzu(:,:)
 real,              intent(out)   :: massoftype(:)
 real,              intent(out)   :: polyk,gamma,hfact
 real,              intent(inout) :: time
 character(len=20), intent(in)    :: fileprefix
 real                             :: totmass
 real                             :: xminleft(ndim),xmaxleft(ndim),xminright(ndim),xmaxright(ndim)
 real                             :: delta,gam1,xshock,fac,dtg
 real                             :: uuleft,uuright,volume,xbdyleft,xbdyright,dxright
 integer                          :: i,ierr,nbpts,ny,nz
 character(len=120)               :: shkfile, filename
 logical                          :: iexist
 !
 ! quit if not periodic
 !
 if (.not.periodic) call fatal('setup','require PERIODIC=yes')
 !
 ! verify a legitimate lattice type has been chosen
 !
 if (trim(latticetype)/='random' .and. trim(latticetype)/='cubic' .and. &
     trim(latticetype)/='closepacked' .and. trim(latticetype)/='hcp') then
    call fatal('setup','invalid lattice type')
 endif
 if (trim(latticetype)=='closepacked') then
    use_closepacked = .true.
 else
    use_closepacked = .false.
 endif
 !
 ! determine if an .in file exists
 !
 filename=trim(fileprefix)//'.in'
 inquire(file=filename,exist=iexist)
 !
 ! general parameters
 !
 time  = 0.0
 gamma = 5.0/3.0
 polyk = 0.1
 if (.not.iexist) hfact = hfact_default
 nstates = max_states
 if (.not.mhd) nstates = max_states - 3
 !
 ! setup particles
 !
 npart          = 0
 npart_total    = 0
 npartoftype(:) = 0

 !--zero dust to gas ratio in case dust is not being used
 dtg = 0.
 !
 ! read shock parameters from the .setup file.
 ! if file does not exist, then ask for user input
 !
 shkfile = trim(fileprefix)//'.setup'
 call read_setupfile(shkfile,iprint,nstates,gamma,polyk,dtg,ierr)
 if (ierr /= 0 .and. id==master) then
    call choose_shock(gamma,polyk,dtg,iexist) ! Choose shock
    call write_setupfile(shkfile,iprint,nstates,gamma,polyk,dtg)       ! write shock file with defaults
 endif
 dxleft = -xleft/float(nx)
 xshock = 0.5*(xleft + xright)
 !
 ! adjust boundaries to allow space for boundary particles and inflow
 !
 call adjust_shock_boundaries(dxleft,dxright,radkern, &
      leftstate(ivx),rightstate(ivx),leftstate(idens),rightstate(idens),tmax,ndim)
 !
 ! print setup parameters
 !
 if (id==master) call print_shock_params(nstates)
 !
 ! set domain boundaries - use a longer box in x direction since
 ! it is not actually periodic in x
 !
 call set_boundary(xleft-1000.*dxleft,xright+1000.*dxright,yleft,yright,zleft,zright)
 !
 ! set limits of the different domains
 !
 xminleft(:)  = (/xleft,ymin,zmin/)
 xmaxleft(:)  = (/xright,ymax,zmax/)
 xminright(:) = (/xleft,ymin,zmin/)
 xmaxright(:) = (/xright,ymax,zmax/)
 if ( (ymax-ymin) > (xmax-xmin) ) call fatal('setup','(ymax-ymin) > (xmax-xmin), but shock is in x-direction')
 if ( (zmax-zmin) > (xmax-xmin) ) call fatal('setup','(zmax-zmin) > (xmax-xmin), but shock is in x-direction')
 !
 ! setup the particles
 !
 if (abs(leftstate(idens)-rightstate(idens)) > epsilon(0.)) then
    ! then divide the x axis into two halves at xshock
    xmaxleft(1)  = xshock
    xminright(1) = xshock
    write(iprint,'(1x,3(a,es16.8))') 'Setup_shock: left half  ',xminleft(1), ' to ',xmaxleft(1), ' with dx_left  = ',dxleft

    ! set up a uniform lattice
    call set_unifdis(latticetype,id,master,xminleft(1),xmaxleft(1),xminleft(2), &
                     xmaxleft(2),xminleft(3),xmaxleft(3),dxleft,hfact,npart,xyzh)  ! set left half

    ! set particle mass
    volume           = product(xmaxleft-xminleft)
    totmass          = volume*leftstate(idens)*(1. + dtg)
    massoftype(igas) = totmass/npart
    if (id==master) print*,' particle mass = ',massoftype(igas)

    if (use_closepacked) then
       ! now adjust spacing on right hand side to get correct density given the particle mass
       volume  = product(xmaxright - xminright)
       totmass = volume*rightstate(idens)*(1. + dtg)
       call get_ny_nz_closepacked(dxright,xminright(2),xmaxright(2),xminright(3),xmaxright(3),ny,nz)
       dxright = (xmaxright(1) - xminright(1))/((totmass/massoftype(igas))/(ny*nz))
    endif

    ! now set up box for right half
    write(iprint,'(1x,3(a,es16.8))') 'Setup_shock: right half ',xminright(1),' to ',xmaxright(1),' with dx_right = ',dxright

    call set_unifdis(latticetype,id,master,xminright(1),xmaxright(1), &
         xminright(2),xmaxright(2),xminright(3),xmaxright(3),dxright,hfact,npart,xyzh,npy=ny,npz=nz) ! set right half

    ! define rhozero as average density; required for certain simulations (e.g. non-ideal MHD with constant resistivity)
    rhozero = (leftstate(idens)*product(xmaxleft-xminleft) + rightstate(idens)*product(xmaxright - xminright)) &
               / product(xmaxright - xminleft)
 else  ! set all of volume if densities are equal
    write(iprint,'(3(a,es16.8))') 'Setup_shock: one density  ',xminleft(1), ' to ',xmaxright(1), ' with dx  = ',dxleft
    call set_unifdis(latticetype,id,master,xminleft(1),xmaxleft(1),xminleft(2), &
                     xmaxleft(2),xminleft(3),xmaxleft(3),dxleft,hfact,npart,xyzh)
    volume           = product(xmaxleft-xminleft)
    rhozero          = leftstate(idens)
    dxright          = dxleft
    massoftype(igas) = leftstate(idens)*volume/real(npart)
 endif
 !
 ! Fix the particles near x-boundary; else define as gas
 !
 nbpts     = 0
 fac       = nint(2.01*radkern*hfact)
 xbdyleft  = fac*dxleft
 xbdyright = fac*dxright
 dustfrac  = 0.
 do i=1,npart
    if ( (xyzh(1,i) < (xminleft (1) + xbdyleft ) ) .or. &
         (xyzh(1,i) > (xmaxright(1) - xbdyright) ) ) then
       call set_particle_type(i,iboundary)
       nbpts = nbpts + 1
    else
       call set_particle_type(i,igas)
    endif
    !
    ! one fluid dust: set dust fraction on gas particles
    if (use_dustfrac) call set_dustfrac(dtg,dustfrac(:,i))
 enddo
 massoftype(iboundary)  = massoftype(igas)
 npartoftype(iboundary) = nbpts
 npartoftype(igas)      = npart - nbpts
 write(iprint,'(1x,a,i8)') 'Setup_shock: npart     = ',npart
 write(iprint,'(1x,a,i8)') 'Setup_shock: ngas      = ',npartoftype(igas)
 write(iprint,'(1x,a,i8)') 'Setup_shock: nboundary = ',nbpts
 write(iprint,'(1x,a,es16.8,/)') 'Setup_shock: mass of gas & boundary particles = ', massoftype(igas)
 !
 ! now set particle properties
 !
 gam1 = gamma - 1.
 if (abs(gam1) > 1.e-3) then
    uuleft  = leftstate(ipr)/(gam1*leftstate(idens))
    uuright = rightstate(ipr)/(gam1*rightstate(idens))
 else
    uuleft  = 3.*leftstate(ipr)/(2.*leftstate(idens))
    uuright = 3.*rightstate(ipr)/(2.*rightstate(idens))
 endif

 Bxyz = 0.
 vxyzu = 0.
 do i=1,npart
    delta = xyzh(1,i) - xshock
    if (delta > 0.) then
       xyzh(4,i)  = hrho(rightstate(idens),massoftype(igas))
       vxyzu(1,i) = rightstate(ivx)
       vxyzu(2,i) = rightstate(ivy)
       vxyzu(3,i) = rightstate(ivz)
       if (maxvxyzu >= 4) vxyzu(4,i) = uuright
       if (mhd) Bxyz(1:3,i) = rightstate(iBx:iBz)
    else
       xyzh(4,i)  = hrho(leftstate(idens),massoftype(igas))
       vxyzu(1,i) = leftstate(ivx)
       vxyzu(2,i) = leftstate(ivy)
       vxyzu(3,i) = leftstate(ivz)
       if (maxvxyzu >= 4) vxyzu(4,i) = uuleft
       if (mhd) Bxyz(1:3,i) = leftstate(iBx:iBz)
    endif
 enddo
 if (mhd) ihavesetupB = .true.

#ifdef NONIDEALMHD
 !Modifiy ion density from fraction to physical (for ambipolar diffusion)
 if (.not.iexist) rho_i_cnst = rho_i_cnst * rhozero
#endif

end subroutine setpart

!-----------------------------------------------------------------------
!+
!  Adjust the shock boundaries to allow for inflow/outflow
!+
!-----------------------------------------------------------------------
subroutine adjust_shock_boundaries(dxleft,dxright,radkern,vxleft,vxright, &
                                   densleft,densright,tmax,ndim)
 real,    intent(in)    :: dxleft,radkern,vxleft,vxright,densleft,densright,tmax
 real,    intent(out)   :: dxright
 integer, intent(in)    :: ndim
 real :: fac

 if (vxleft > tiny(vxleft)) then
    xleft = xleft - vxleft*tmax
 endif
 dxright = dxleft*(densleft/densright)**(1./ndim) ! NB: dxright here is only approximate
 if (vxright < -tiny(vxright)) then
    xright = xright - vxright*tmax
 endif
 ! try to give y boundary that is a multiple of 6 particle spacings in the low density part
 fac = -6.*(int(1.99*radkern/6.) + 1)*max(dxleft,dxright)
 if (use_closepacked) then
    yleft   = fac*sqrt(0.75)
    zleft   = fac*sqrt(6.)/3.
 else
    yleft   = fac
    zleft   = fac
 endif
 yright  = -yleft
 zright  = -zleft

end subroutine adjust_shock_boundaries

!-----------------------------------------------------------------------
!+
!  Choose which shock tube problem to set up
!+
!-----------------------------------------------------------------------
subroutine choose_shock (gamma,polyk,dtg,iexist)
 use io,        only:fatal,id,master
 use dim,       only:mhd,maxvxyzu,use_dust
 use physcon,   only:pi
 use options,   only:nfulldump,alpha,alphamax,alphaB,use_dustfrac
 use timestep,  only:dtmax,tmax
 use prompting, only:prompt
 use dust,      only:K_code,idrag
#ifdef NONIDEALMHD
 use nicil,       only:use_ohm,use_hall,use_ambi,eta_constant,eta_const_type, &
                       C_OR,C_HE,C_AD,C_nimhd,icnstphys,icnstsemi,icnst
#endif
 real,    intent(inout) :: gamma,polyk
 real,    intent(out)   :: dtg
 logical, intent(in)    :: iexist
 integer, parameter     :: nshocks = 10
 character(len=30)      :: shocks(nshocks)
 integer                :: i, choice,dust_method
 real                   :: const !, dxright
#ifdef NONIDEALMHD
 real                   :: gamma_AD,rho_i_cnst
#endif
!
!--set default file output parameters
!
 if (.not. iexist) then
    tmax       = 0.20
    dtmax      = 0.01
    nfulldump  = 1
    alpha      = 1.0
    alphamax   = 1.0
    alphaB     = 1.0
#ifdef NONIDEALMHD
    use_ohm    = .false.
    use_hall   = .false.
    use_ambi   = .false.
    eta_constant = .true.
    eta_const_type = icnstsemi
#endif
 endif
 nx     = 256
 xleft  = -0.500
 yleft  = 0.0
 zleft  = 0.0
 xright = 0.0
 yright = 0.0
 zright = 0.0
 const  = sqrt(4.*pi)
!
!--list of shocks
!
 shocks(:) = 'none'
 shocks(1) = 'Sod shock'
 shocks(2) = 'Ryu 1a'
 shocks(3) = 'Ryu 1b'
 shocks(4) = 'Ryu 2a (w 7 discontinuities)'
 shocks(5) = 'Ryu 2b'
 shocks(6) = 'Brio-Wu (Ryu 5a)'
 shocks(7) = 'C-shock'
 shocks(8) = 'Steady shock'

 do i = 1, nshocks
    if (trim(shocks(i)) /= 'none') write(*,"(a5,i2,1x,a30)") 'Case ', i, shocks(i)
 enddo

 choice = 1
#ifdef MHD
#ifdef NONIDEALMHD
 choice = 7
#else
 choice = 6
#endif
#endif
 call prompt('Enter shock choice',choice,1,nshocks)
 icase = choice

 if (id==master) write(*,"('Setting up ',a)") trim(shocks(choice))
 select case (choice)
 case(1)
    !--Sod shock
    shocktype = 'Sod shock'
    gamma      = 5./3.
    leftstate  = (/1.000,1.0,0.,0.,0.,0.,0.,0./)
    rightstate = (/0.125,0.1,0.,0.,0.,0.,0.,0./)
    if (maxvxyzu < 4) call fatal('setup','Sod shock tube requires ISOTHERMAL=no')
 case(2)
    !--Ryu et al. shock 1a
    shocktype = 'Ryu et al. shock 1a'
    nx          = 128
    if (.not. iexist) then
       tmax      =   0.08
       dtmax     =   0.004
    endif
    gamma      =   5./3.
    leftstate  = (/1.,20.,10.,0.,0.,5./const,5./const,0./)
    rightstate = (/1.,1.,-10.,0.,0.,5./const,5./const,0./)
 case(3)
    !--Ryu et al. shock 1b
    shocktype = 'Ryu et al. shock 1b'
    if (.not. iexist) then
       tmax      =   0.03
       dtmax     =   0.0015
    endif
    gamma      =  5./3.
    leftstate  = (/1.0,1. ,0.,0.,0.,5./const,5./const,0./)
    rightstate = (/0.1,10.,0.,0.,0.,5./const,2./const,0./)
 case(4)
    !--Ryu et al. shock 2a
    shocktype  = "Ryu et al. shock 2a (with 7 discontinuities)"
    gamma      = 5./3.
    leftstate  = (/1.08,0.95,1.2,0.01,0.5,2./const,3.6/const,2./const/)
    rightstate = (/1.  ,1.  ,0. ,0.  ,0. ,2./const,4.0/const,2./const/)
 case(5)
    !--Ryu et al. shock 2b
    shocktype = 'Ryu et al. shock 2b'
    if (.not. iexist) then
       tmax     =   0.035
       dtmax    =   0.00175
    endif
    gamma      = 5./3.
    leftstate  = (/1.0,1. ,0.,0.,0.,3./const,6./const,0./)
    rightstate = (/0.1,10.,0.,2.,1.,3./const,1./const,0./)
 case(6)
    !--Brio-Wu shock
    shocktype = 'Brio/Wu (Ryu/Jones shock 5a)'
    if (.not. iexist) then
       tmax    = 0.1
       dtmax   = 0.005
    endif
    gamma      = 2.0
    leftstate  = (/1.000,1.0,0.,0.,0.,0.75, 1.,0./)
    rightstate = (/0.125,0.1,0.,0.,0.,0.75,-1.,0./)
 case(7)
    !--C-shock
    shocktype = 'C-shock'
    if (.not. iexist) then
       tmax       = 4.0e6
       dtmax      = 1.0e4
       alpha      = 0.0
#ifdef NONIDEALMHD
       use_ambi   = .true.
       gamma_AD   = 1.0
       rho_i_cnst = 1.0d-5
       C_AD       = 1.0/(gamma_AD*rho_i_cnst)
       C_nimhd    = 0.25/pi
#endif
    endif
    gamma      =  1.0
    polyk      =  0.01
    leftstate  = (/1.,0.006, 4.45,0.,0.,1./sqrt(2.),1./sqrt(2.),0./)
    rightstate = (/1.,0.006,-4.45,0.,0.,1./sqrt(2.),1./sqrt(2.),0./)
    nx         = 200
    xleft      = -4.00d6
 case(8)
    !--Steady shock (Falle 2003)
#ifdef NONIDEALMHD
    shocktype = 'Steady shock with large Hall Effect (Falle 2003; fig 3)'
    if (.not. iexist) then
       use_ohm      = .true.
       use_hall     = .true.
       use_ambi     = .true.
       C_OR         =  1.12d-9
       C_HE         = -3.53d-2
       C_AD         =  7.83d-3
    endif
#else
    shocktype = 'Steady shock (Falle 2003)'
#endif
    if (.not. iexist) then
       tmax     = 1.0
       alpha    = 0.0
       alphamax = 1.0
       alphaB   = 1.0
    endif
    nx         = 512
    polyk      = 0.01
    gamma      =  1.0
    leftstate  = (/1.7942,0.017942,-0.9759,-0.6561,0.,1.,1.74885,0./)
    rightstate = (/1.    ,0.01    ,-1.7510, 0.    ,0.,1.,0.6    ,0./)
    xleft      = -2.0
 end select

 call prompt('Enter resolution (number of particles in x) for left half (x<0)',nx,8)

 if (abs(xright)  < epsilon(xright))  xright  = -xleft

 if (use_dust) then
    !--shock setup currently does not support two-fluid dust
    dtg = 1.
    idrag = 2
    K_code = 1000.
    dust_method = 1
    call prompt('Which dust method do you want? (1=one fluid,2=two fluid)',dust_method,1,2)
    if (dust_method == 1) then
       use_dustfrac = .true.
    else
       use_dustfrac = .false.
    endif
    call prompt('Enter dust to gas ratio',dtg,0.)
    call prompt('Enter constant drag coefficient',K_code,0.)
 endif

 return
end subroutine choose_shock

!------------------------------------------
!+
!  Pretty-print the shock parameters
!+
!------------------------------------------
subroutine print_shock_params(nstates)
 integer, intent(in) :: nstates
 integer             :: i

 write(*,"(/,1x,'Setup_shock: ',a,/,8(11x,a4,' L: ',f8.3,' R:',f8.3,/))") &
    trim(shocktype),(trim(var_label(i)),leftstate(i),rightstate(i),i=1,nstates)

end subroutine print_shock_params

!------------------------------------------
!+
!  Write setup parameters to input file
!+
!------------------------------------------
subroutine write_setupfile(filename,iprint,numstates,gamma,polyk,dtg)
 use infile_utils, only:write_inopt
 use dim,          only:tagline,maxvxyzu
 use options,      only:use_dustfrac
 integer,          intent(in) :: iprint,numstates
 real,             intent(in) :: gamma,polyk,dtg
 character(len=*), intent(in) :: filename
 integer, parameter           :: lu = 20
 integer                      :: i,ierr1,ierr2,dust_method

 write(iprint,"(a)") ' Writing '//trim(filename)//' with initial left/right states'
 open(unit=lu,file=filename,status='replace',form='formatted')
 write(lu,"(a)") '# '//trim(tagline)
 write(lu,"(a)") '# input file for Phantom shock tube setup'

 write(lu,"(/,a)") '# shock tube name'
 call write_inopt(trim(shocktype),'name','',lu,ierr1)

 write(lu,"(/,a)") '# shock tube'
 do i=1,numstates
    call write_inopt(leftstate(i), trim(var_label(i))//'left', trim(var_label(i))//' (left)', lu,ierr1)
    call write_inopt(rightstate(i),trim(var_label(i))//'right',trim(var_label(i))//' (right)',lu,ierr2)
    if (ierr1 /= 0 .or. ierr2 /= 0) write(*,*) 'ERROR writing '//trim(var_label(i))
 enddo

 write(lu,"(/,a)") '# boundaries'
 call write_inopt(xleft,'xleft','x min boundary',lu,ierr1)
 call write_inopt(xright,'xright','x max boundary',lu,ierr2)
 if (ierr1 /= 0 .or. ierr2 /= 0) write(*,*) 'ERROR writing xmin, xmax'

 write(lu,"(/,a)") '# resolution'
 call write_inopt(nx,'nx','resolution (number of particles in x) for -xleft < x < xshock',lu,ierr1)
 if (ierr1 /= 0) write(*,*) 'ERROR writing nx'

 write(lu,"(/,a)") '# Equation-of-state properties'
 call write_inopt(gamma,'gamma','Adiabatic index',lu,ierr1)
 if (maxvxyzu==3) then
    call write_inopt(polyk,'polyk','square of the isothermal sound speed',lu,ierr1)
 endif
 if (ierr1 /= 0 .or. ierr2 /= 0) write(*,*) 'ERROR writing gamma, polyk'

 if (use_dustfrac) then
<<<<<<< HEAD
    write(lu,"(/,a)") '# dust properties'
    call write_inopt(dtg,'dtg','Dust to gas ratio',lu,ierr1)
    if (ierr1 /= 0) write(*,*) 'ERROR writing dtg'
=======
    !write(lu,"(/,a)") '# dust properties'
    !call write_inopt(dtg,'dtg','Dust to gas ratio',lu,ierr1)
    !if (ierr1 /= 0) write(*,*) 'ERROR writing dtg'

    dust_method = 1  !--one-fluid is currently forced for dustyshock
    call write_dust_setup_options(lu,dtg,imethod=dust_method,isimple=.true.)
>>>>>>> 90244be3
 endif

 close(unit=lu)

end subroutine write_setupfile

!------------------------------------------
!+
!  Read setup parameters from input file
!+
!------------------------------------------
subroutine read_setupfile(filename,iprint,numstates,gamma,polyk,dtg,ierr)
 use infile_utils, only:open_db_from_file,inopts,close_db,read_inopt
<<<<<<< HEAD
 use dim,          only:maxvxyzu
 use options,      only:use_dustfrac
=======
 use dim,          only:maxvxyzu,use_dust
 use set_dust,     only:read_dust_setup_options
 use io,           only:fatal
>>>>>>> 90244be3
 character(len=*), intent(in)  :: filename
 integer,          parameter   :: lu = 21
 integer,          intent(in)  :: iprint,numstates
 integer,          intent(out) :: ierr
 real,             intent(out) :: gamma,polyk,dtg
 integer                       :: i,nerr,dust_method
 type(inopts), allocatable     :: db(:)

 call open_db_from_file(db,filename,lu,ierr)
 if (ierr /= 0) return
 write(iprint, '(1x,2a)') 'Setup_shock: Reading setup options from ',trim(filename)

 nerr = 0
 shocktype = "Name not read from .setup"
 call read_inopt(shocktype,'name',db)
 do i=1,numstates
    call read_inopt(leftstate(i), trim(var_label(i))//'left',db,errcount=nerr)
    call read_inopt(rightstate(i),trim(var_label(i))//'right',db,errcount=nerr)
 enddo
 call read_inopt(xleft,'xleft',db,errcount=nerr)
 call read_inopt(xright,'xright',db,min=xleft,errcount=nerr)
 call read_inopt(nx,'nx',db,min=8,errcount=nerr)

 call read_inopt(gamma,'gamma',db,min=1.,errcount=nerr)
 if (maxvxyzu==3) call read_inopt(polyk,'polyk',db,min=0.,errcount=nerr)

<<<<<<< HEAD
 if (use_dustfrac) then
    call read_inopt(dtg,'dtg',db,min=0.,errcount=nerr)
=======
 if (use_dust) then
    call read_dust_setup_options(db,nerr,dtg,imethod=dust_method,isimple=.true.)
    if (dust_method == 2) call fatal('setup','shock setup currently does not support two-fluid dust')
>>>>>>> 90244be3
 endif

 if (nerr > 0) then
    print "(1x,a,i2,a)",'Setup_shock: ',nerr,' error(s) during read of setup file'
    ierr = 1
 endif

 call close_db(db)

end subroutine read_setupfile
!-----------------------------------------------------------------------
end module setup<|MERGE_RESOLUTION|>--- conflicted
+++ resolved
@@ -589,18 +589,9 @@
  if (ierr1 /= 0 .or. ierr2 /= 0) write(*,*) 'ERROR writing gamma, polyk'
 
  if (use_dustfrac) then
-<<<<<<< HEAD
     write(lu,"(/,a)") '# dust properties'
     call write_inopt(dtg,'dtg','Dust to gas ratio',lu,ierr1)
     if (ierr1 /= 0) write(*,*) 'ERROR writing dtg'
-=======
-    !write(lu,"(/,a)") '# dust properties'
-    !call write_inopt(dtg,'dtg','Dust to gas ratio',lu,ierr1)
-    !if (ierr1 /= 0) write(*,*) 'ERROR writing dtg'
-
-    dust_method = 1  !--one-fluid is currently forced for dustyshock
-    call write_dust_setup_options(lu,dtg,imethod=dust_method,isimple=.true.)
->>>>>>> 90244be3
  endif
 
  close(unit=lu)
@@ -614,14 +605,8 @@
 !------------------------------------------
 subroutine read_setupfile(filename,iprint,numstates,gamma,polyk,dtg,ierr)
  use infile_utils, only:open_db_from_file,inopts,close_db,read_inopt
-<<<<<<< HEAD
  use dim,          only:maxvxyzu
  use options,      only:use_dustfrac
-=======
- use dim,          only:maxvxyzu,use_dust
- use set_dust,     only:read_dust_setup_options
- use io,           only:fatal
->>>>>>> 90244be3
  character(len=*), intent(in)  :: filename
  integer,          parameter   :: lu = 21
  integer,          intent(in)  :: iprint,numstates
@@ -648,14 +633,8 @@
  call read_inopt(gamma,'gamma',db,min=1.,errcount=nerr)
  if (maxvxyzu==3) call read_inopt(polyk,'polyk',db,min=0.,errcount=nerr)
 
-<<<<<<< HEAD
  if (use_dustfrac) then
     call read_inopt(dtg,'dtg',db,min=0.,errcount=nerr)
-=======
- if (use_dust) then
-    call read_dust_setup_options(db,nerr,dtg,imethod=dust_method,isimple=.true.)
-    if (dust_method == 2) call fatal('setup','shock setup currently does not support two-fluid dust')
->>>>>>> 90244be3
  endif
 
  if (nerr > 0) then

--- conflicted
+++ resolved
@@ -485,11 +485,7 @@
        endif
     enddo
  enddo
-<<<<<<< HEAD
- close(1)
-=======
  close(iu)
->>>>>>> e8f547b2
 
 end subroutine write_profile
 

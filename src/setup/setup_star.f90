--- conflicted
+++ resolved
@@ -224,6 +224,7 @@
     call write_setupfile(setupfile,gamma,polyk)
     stop 'please check and edit .setup file and rerun phantomsetup'
  endif
+
  !
  ! Verify correct pre-processor commands
  !
@@ -286,10 +287,6 @@
     pres = polyk*den**gamma
  case(imesa)
     deallocate(r,den,pres,temp,en,mtab)
-<<<<<<< HEAD
-
-=======
->>>>>>> e8f547b2
     if (isoftcore > 0) then
        call read_mesa(input_profile,den,r,pres,mtab,en,temp,Xfrac,Yfrac,Mstar,ierr,cgsunits=.true.)
        allocate(mu(size(den)))

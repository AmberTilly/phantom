--- conflicted
+++ resolved
@@ -22,39 +22,6 @@
 ! :Owner: Daniel Price
 !
 ! :Runtime parameters:
-<<<<<<< HEAD
-!   - EOSopt             : *EOS: 1=APR3,2=SLy,3=MS1,4=ENG (from Read et al 2009)*
-!   - Mstar              : *mass of star*
-!   - Rstar              : *radius of star*
-!   - X                  : *hydrogen mass fraction*
-!   - densityfile        : *File containing data for stellar profile*
-!   - dist_unit          : *distance unit (e.g. au)*
-!   - gamma              : *Adiabatic index*
-!   - rcore              : *Radius of core softening*
-!   - hsoft              : *Softening length of sink particle stellar core*
-!   - ieos               : *1=isothermal,2=adiabatic,10=MESA,12=idealplusrad*
-!   - initialtemp        : *initial temperature of the star*
-!   - isinkcore          : *Add a sink particle stellar core*
-!   - isoftcore          : *0=no core softening, 1=cubic core, 2=constant entropy core*
-!   - isofteningopt      : *1=supply rcore, 2=supply mcore, 3=supply both*
-!   - mass_unit          : *mass unit (e.g. solarm)*
-!   - mcore              : *Mass of sink particle stellar core*
-!   - metallicity        : *metallicity*
-!   - mu                 : *mean molecular weight*
-!   - np                 : *approx number of particles (in box of size 2R)*
-!   - outputfilename     : *Output path for softened MESA profile*
-!   - polyk              : *polytropic constant (cs^2 if isothermal)*
-!   - relax_star         : *relax star automatically during setup*
-!   - ui_coef            : *specific internal energy (units of GM/R)*
-!   - input_profile      : *path to input MESA profile*
-!   - use_exactN         : *find closest particle number to np*
-!   - write_rho_to_file  : *write density profile to file*
-!
-! :Dependencies: centreofmass, dim, domain, eos, eos_idealplusrad,
-!   eos_mesa, extern_densprofile, externalforces, infile_utils, io, kernel,
-!   options, part, physcon, prompting, relaxstar, rho_profile, setsoftenedcore,
-!   setstellarcore, setup_params, spherical, table_utils, timestep, units
-=======
 !   - EOSopt            : *EOS: 1=APR3,2=SLy,3=MS1,4=ENG (from Read et al 2009)*
 !   - Mstar             : *mass of star*
 !   - Rstar             : *radius of star*
@@ -87,7 +54,6 @@
 !   options, part, physcon, prompting, relaxstar, rho_profile,
 !   setsoftenedcore, setstellarcore, setup_params, spherical, table_utils,
 !   timestep, units
->>>>>>> aab1d6c6
 !
  use io,             only:fatal,error,master
  use part,           only:gravity
@@ -180,15 +146,9 @@
  real,              intent(out)   :: vxyzu(:,:)
  integer, parameter               :: ng_max = nrhotab
  integer, parameter               :: ng     = 5001
-<<<<<<< HEAD
  integer                          :: i,nx,npts,ierr,nboundarypart
  real                             :: vol_sphere,psep,rmin,presi,hi,rboundary
  real, allocatable                :: r(:),den(:),pres(:),temp(:),en(:),mtab(:),Xfrac(:),Yfrac(:)                                     
-=======
- integer                          :: i,nx,npts,ierr
- real                             :: vol_sphere,psep,rmin,presi
- real, allocatable                :: r(:),den(:),pres(:),temp(:),en(:),mtab(:),Xfrac(:),Yfrac(:)
->>>>>>> aab1d6c6
  real                             :: eni,tempi,p_on_rhogas,xi,yi,zi,ri,spsoundi,densi
  logical                          :: calc_polyk,setexists
  character(len=120)               :: setupfile,inname

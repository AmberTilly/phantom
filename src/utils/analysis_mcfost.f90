--- conflicted
+++ resolved
@@ -43,12 +43,8 @@
  use dim,            only:use_dust,lightcurve,maxdusttypes,use_dustgrowth,do_radiation
  use eos,            only:temperature_coef,gmw,gamma
  use options,        only:use_dustfrac,use_mcfost,use_Voronoi_limits_file,Voronoi_limits_file, &
-<<<<<<< HEAD
-                             use_mcfost_stellar_parameters,mcfost_computes_Lacc,mcfost_dust_sublimation
-=======
                              use_mcfost_stellar_parameters, mcfost_computes_Lacc, mcfost_uses_PdV,&
-                             mcfost_keep_part, ISM
->>>>>>> dfbc4f73
+                             mcfost_keep_part, ISM, mcfost_dust_sublimation\
  use physcon,        only:cm,gram,c,steboltz
 
  character(len=*), intent(in)    :: dumpfile
@@ -87,12 +83,8 @@
     mcfost_para_filename = dumpfile(1:ilen-1)//'.para'
     call init_mcfost_phantom(mcfost_para_filename,ndusttypes,use_Voronoi_limits_file,&
          Voronoi_limits_file,SPH_limits,ierr, fix_star = use_mcfost_stellar_parameters, &
-<<<<<<< HEAD
-         turn_on_Lacc = mcfost_computes_Lacc, turn_on_dust_subl = mcfost_dust_sublimation)
-=======
          turn_on_Lacc = mcfost_computes_Lacc, keep_particles = mcfost_keep_part, &
-         use_ISM_heating = ISM_heating)
->>>>>>> dfbc4f73
+         use_ISM_heating = ISM_heating, turn_on_dust_subl = mcfost_dust_sublimation)
     if (ierr /= 0) call fatal('mcfost-phantom','error in init_mcfost_phantom')
     init_mcfost = .true.
  endif
@@ -129,12 +121,6 @@
  endif
  factor = 1.0/(temperature_coef*gmw*(gamma-1))
 
-<<<<<<< HEAD
-=======
- ! this this the factor needed to compute u^(n+1)/dtmax from temperature
- ! T_to_u = factor * massoftype(igas)
-
->>>>>>> dfbc4f73
  !-- calling mcfost to get Tdust
  call run_mcfost_phantom(npart,nptmass,ntypes,ndusttypes,dustfluidtype,&
          npartoftype,xyzh,vxyzu,itype,grainsize,graindens,dustfrac,massoftype,&

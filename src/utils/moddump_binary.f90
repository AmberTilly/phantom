--- conflicted
+++ resolved
@@ -279,12 +279,7 @@
 
           ! Move star 1 particles to avoid getting overwritten when reading second dump file.
           if (2*nstar1 > maxp) then  ! Check if particle array is large enough to provide particle-copying buffer
-<<<<<<< HEAD
-             print*, 'Error: Two times number of particles in star 1 exceeds MAXP'
-             stop
-=======
              call fatal('moddump_binary','Two times number of particles in star 1 exceeds MAXP. Need to compile with larger MAXP')
->>>>>>> b14c79b9
           endif
           if (nstar1 > nstar2) then ! Move ith particle of star 1 to nstar1+i
              do i=1,nstar1

--- conflicted
+++ resolved
@@ -913,14 +913,10 @@
  use dim,         only:use_dust,use_dustgrowth,ind_timesteps
  use dust,        only:get_ts,idrag,icut_backreaction,ilimitdustflux,irecon,drag_implicit
  use kernel,      only:wkern_drag,cnormk_drag,wkern,cnormk
- use part,        only:ndustsmall,grainsize,graindens
-<<<<<<< HEAD
- use part,        only:ndustsmall,grainsize,graindens,filfac
+ use part,        only:ndustsmall,grainsize,graindens,ndustsmall,grainsize,graindens,filfac
  use options,     only:use_porosity
  use growth,      only:get_size
 #ifdef DUSTGROWTH
-=======
->>>>>>> e01f76c3
  use kernel,      only:wkern,cnormk
 #ifdef IND_TIMESTEPS
  use part,        only:ibin_old,iamboundary
@@ -1875,7 +1871,6 @@
                    wdrag = wkern_drag(q2j,qj)*hj21*hj1*cnormk_drag
                 endif
                 if (use_dustgrowth) then
-<<<<<<< HEAD
                    if (use_porosity) then
                       call get_ts(idrag,1,get_size(grainmassi,graindensi,filfaci),&
                       graindensi*filfaci,rhoj,rhoi,spsoundj,dv2,tsijtmp,iregime)
@@ -1883,9 +1878,6 @@
                       call get_ts(idrag,1,get_size(grainmassi,graindensi),graindensi,rhoj,rhoi,spsoundj,dv2,tsijtmp,iregime)
                    endif
 #ifdef DUSTGROWTH
-=======
-                   call get_ts(idrag,1,grainsizei,graindensi,rhoj,rhoi,spsoundj,dv2,tsijtmp,iregime)
->>>>>>> e01f76c3
                    if (q2i < q2j) then
                       winter = wkern(q2i,qi)*hi21*hi1*cnormk
                    else
@@ -2097,16 +2089,11 @@
  use part,      only:iamgas,maxphase,rhoanddhdrho,igas,massoftype,get_partinfo,&
                      iohm,ihall,iambi,ndustsmall,iradP,igasP,ics,itemp
  use viscosity, only:irealvisc,bulkvisc
-<<<<<<< HEAD
- use dust,      only:get_ts,idrag,drag_implicit
+ use dust,      only:get_ts,idrag
  use options,   only:use_porosity
- use part,      only:grainsize,graindens,filfac,ibin_old
+ use part,      only:grainsize,graindens,filfac
  use growth,    only:get_size
-=======
- use dust,      only:get_ts,idrag
- use part,      only:grainsize,graindens
- use part,            only:ibin_old
->>>>>>> e01f76c3
+ use part,        only:ibin_old
  use timestep_ind,    only:get_dt
  use nicil,           only:nimhd_get_jcbcb
  use radiation_utils, only:get_rad_R
@@ -2563,11 +2550,8 @@
  use metric_tools,   only:unpack_metric
  use utils_gr,       only:get_u0
  use io,             only:error
-<<<<<<< HEAD
 #ifdef DUSTGROWTH
  use growth,         only:get_size
-=======
->>>>>>> e01f76c3
  use dust,           only:idrag,get_ts
  use physcon,        only:fourpi
  use options,        only:use_porosity
@@ -2637,12 +2621,8 @@
  logical               :: allow_decrease,dtcheck
  character(len=16)     :: dtchar
 #endif
-<<<<<<< HEAD
 #ifdef DUSTGROWTH
  real    :: tstopint,gmassi,gdensi
-=======
- real    :: tstopint,gsizei,gdensi
->>>>>>> e01f76c3
  integer :: ireg
  integer               :: ip,i
  real                  :: densi, vxi,vyi,vzi,u0i,dudtcool,dudtheat

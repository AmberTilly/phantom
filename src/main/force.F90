--- conflicted
+++ resolved
@@ -554,23 +554,6 @@
 #else
        if (.not.isdead_or_accreted(hi)) then
 #endif
-<<<<<<< HEAD
-             if (mhd_nonideal) then
-                call nimhd_get_dudt(dudtnonideal,etaohmi,etaambii,rhoi,real(divcurlBi(2:4)),real(Bevol(1:3,i)))
-                fxyz4 = fxyz4 + fac*dudtnonideal
-             endif
-             !--add conductivity and resistive heating
-             fxyz4 = fxyz4 + fac*fsum(idendtdissi)
-             if (icooling > 0) then
-                if (h2chemistry) then
-                   idudtcool = 1
-                   ichem = 0
-                   call energ_h2cooling(vxyzu(4,i),fxyz4,rhoi,&
-                        abundance(:,i),nabundances,dt,xyzh(1,i),xyzh(2,i),xyzh(3,i),&
-                        divcurlv(1,i),idudtcool,ichem)
-                else
-                   call energ_cooling(icooling,vxyzu(4,i),fxyz4,xyzh(1,i),xyzh(2,i),xyzh(3,i))
-=======
           if (maxphase==maxp) then
              call get_partinfo(iphase(i),iactivei,iamdusti,iamtypei)
           else
@@ -596,7 +579,6 @@
                 if (use_part) then
                    rhomax_thread = rhoi
                    ipart_rhomax_thread = i
->>>>>>> ef15e0b7
                 endif
              endif
           endif
@@ -2289,7 +2271,8 @@
                    idudtcool = 1
                    ichem = 0
                    call energ_h2cooling(vxyzu(4,i),fxyz4,rhoi,&
-                        abundance(:,i),nabundances,dt,xyzh(1,i),xyzh(2,i),xyzh(3,i),idudtcool,ichem)
+                        abundance(:,i),nabundances,dt,xyzh(1,i),xyzh(2,i),xyzh(3,i),&
+                        divcurlv(1,i),idudtcool,ichem)
                 else
                    call energ_cooling(icooling,vxyzu(4,i),fxyz4,xyzh(1,i),xyzh(2,i),xyzh(3,i))
                 endif

--- conflicted
+++ resolved
@@ -1706,11 +1706,7 @@
  real         :: etaohmi,etahalli,etaambii,Bxi,Byi,Bzi,Bi,B2i,Bi1
  real         :: vwavei,alphai
 
-<<<<<<< HEAD
- integer      :: i,j,iamtypei,ierr
-=======
- integer      :: i,iamtypei,ierr,ip
->>>>>>> b1e5acc9
+ integer      :: i,j,iamtypei,ierr,ip
 
 #ifdef DUST
  integer :: iregime

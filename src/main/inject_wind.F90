!--------------------------------------------------------------------------!
! The Phantom Smoothed Particle Hydrodynamics code, by Daniel Price et al. !
! Copyright (c) 2007-2018 The Authors (see AUTHORS)                        !
! See LICENCE file for usage and distribution conditions                   !
! http://users.monash.edu.au/~dprice/phantom                               !
!--------------------------------------------------------------------------!
!+
!  MODULE: inject
!
!  DESCRIPTION:
!  Handles wind injection
!
!  REFERENCES: None
!
!  OWNER: Daniel Price
!
!  $Id$
!
!  RUNTIME PARAMETERS:
!    bowen_Cprime      -- radiative cooling rate (g.s/cm³)
!    bowen_L           -- central star luminosity (Lsun)
!    bowen_Tcond       -- dust condensation temperature (K)
!    bowen_Teff        -- central star effective temperature (K)
!    bowen_delta       -- condensation temperature range (K)
!    bowen_kappa       -- constant gas opacity (cm²/g)
!    bowen_kmax        -- maximum dust opacity (cm²/g)
!    iboundary_spheres -- number of boundary spheres (integer)
!    wind_dr_on_dp     -- desired ratio of sphere spacing to particle spacing
!    wind_mass_rate    -- wind mass per unit time (Msun/yr)
!    wind_osc_period   -- stellar pulsation period (days)
!    wind_temperature  -- wind temperature at the injection point (K)
!
!  DEPENDENCIES: bowen_dust, eos, icosahedron, infile_utils, injectutils,
!    io, part, physcon, units
!+
!--------------------------------------------------------------------------
module inject
 use physcon, only: au, solarm, years, solarl, pi
 implicit none
 character(len=*), parameter, public :: inject_type = 'wind'

 public :: init_inject,inject_particles,write_options_inject,read_options_inject
!
!--runtime settings for this module
!
! Read from input file
#ifdef BOWEN
 real, public ::    bowen_kappa = 2.d-4
 real, public ::    bowen_Teff = 3000.
 real, public ::    bowen_kmax = 2.7991
 real, public ::    bowen_Tcond = 1500.
 real, public ::    bowen_delta = 60.
 real, public ::    bowen_L = 5315. * solarl
 real, public ::    bowen_Cprime = 1.000d-5
 real, public ::    wind_osc_period_days = 350.
 real, public ::    wind_osc_vamplitude_km_s = 3.
 real, public ::    wind_velocity_km_s = 0.
 real, public ::    wind_mass_rate_Msun_yr = 1.04d-7
 real, public ::    wind_temperature = 3000.
! integer, public :: iwind_resolution = 5
! real, public ::    wind_sphdist = 0.2
 real, public ::    shift_spheres = 0.
 integer, public :: iboundary_spheres = 3
 real, public ::    wind_injection_radius = 1.2568 ! code units
#else
 real, public ::    wind_velocity_km_s = 35.
 real, public ::    wind_mass_rate_Msun_yr = 7.65d-7
 real, public ::    wind_temperature = 3000.
 real, public ::    shift_spheres = 2.
 integer, public :: iboundary_spheres = 3
 real, public ::    wind_injection_radius = 1.7 ! code units
 real, parameter :: wind_osc_vamplitude_km_s = 0.
#endif
 real, public ::    wind_dr_on_dp = 1.

! Calculated from the previous parameters
 real, public ::    dr3
 real, public ::    wind_osc_vamplitude,wind_osc_period

 private

 real, private ::   wind_mass_rate,wind_velocity,mass_of_spheres, time_between_spheres, neighbour_distance
 integer, private :: particles_per_sphere,iwind_resolution

 logical, parameter :: wind_verbose = .false.
 integer, parameter :: wind_emitting_sink = 1
 real :: geodesic_R(0:19,3,3), geodesic_v(0:11,3), u_to_temperature_ratio, rho_ini

contains

!-----------------------------------------------------------------------
!+
!  Initialize reusable variables
!+
!-----------------------------------------------------------------------
subroutine init_inject(ierr)
 use physcon,     only:Rg, days, km
 use icosahedron, only:compute_matrices, compute_corners
 use eos,         only:gmw, gamma
 use units,       only:unit_velocity, umass, utime
 use part,        only:massoftype,igas,iboundary
 use io,          only:iverbose
 use injectutils, only:get_sphere_resolution,get_parts_per_sphere,get_neighb_distance
 integer, intent(out) :: ierr
 real :: mV_on_MdotR,mass_of_particles
 real :: dr,dp,mass_of_particles1,wind_velocity_max
 real, parameter :: irrational_number_close_to_one = pi/3.
 !
 ! return without error
 !
 ierr = 0
 !
 ! convert input parameters to code units
 !
#ifdef BOWEN
 wind_osc_period        = wind_osc_period_days * (days/utime)
#endif
 wind_osc_vamplitude    = wind_osc_vamplitude_km_s * (km / unit_velocity)
 wind_velocity          = wind_velocity_km_s * (km / unit_velocity)
 wind_mass_rate         = wind_mass_rate_Msun_yr * (solarm/umass) / (years/utime)
 if (gamma > 1.0001) then
   u_to_temperature_ratio = Rg/(gmw*(gamma-1.)) / unit_velocity**2
 else
   u_to_temperature_ratio = 1.
 endif
 wind_velocity_max      = max(wind_velocity,wind_osc_vamplitude)
 !
 ! compute the dimensionless resolution factor m V / (Mdot R)
 ! where m = particle mass and V, Mdot and R are wind parameters
 !
 mass_of_particles = massoftype(igas)
 massoftype(iboundary) = mass_of_particles
 mV_on_MdotR = mass_of_particles*wind_velocity_max/(wind_mass_rate*wind_injection_radius)
 !
 ! solve for the integer resolution of the geodesic spheres
 ! gives number of particles on the sphere via N = 20*(2*q*(q - 1)) + 12
 !
 iwind_resolution     = get_sphere_resolution(wind_dr_on_dp,mV_on_MdotR)
 particles_per_sphere = get_parts_per_sphere(iwind_resolution)
 neighbour_distance   = get_neighb_distance(iwind_resolution)

 mass_of_spheres = mass_of_particles * particles_per_sphere
 time_between_spheres = mass_of_spheres / wind_mass_rate

#ifdef BOWEN
 rho_ini = wind_mass_rate / (4.*pi*wind_injection_radius**2*wind_velocity_max)
 dr3 = 3.*mass_of_spheres/(4.*pi*rho_ini)
#endif

 call compute_matrices(geodesic_R)
 call compute_corners(geodesic_v)

 if (iverbose >= 1) then
    print*,'mass of particle = ',massoftype(igas)
    mass_of_particles1 = wind_dr_on_dp * get_neighb_distance(4) * wind_injection_radius * wind_mass_rate &
                     / (get_parts_per_sphere(4) * wind_velocity_max)
    print*,'require mass of particle = ',mass_of_particles1,' to get 492 particles per sphere'
    print*,'Mdot*R/(m*V) ',1./mV_on_MdotR
    print*,'wind_resolution ',iwind_resolution
    print*,'particles_per_sphere ',particles_per_sphere
    print*,'neighbour_distance ',neighbour_distance
    dp = neighbour_distance*wind_injection_radius
    dr = wind_velocity_max*mass_of_particles*particles_per_sphere/wind_mass_rate
    print*,'particle separation on spheres = ',dp
    print*,'distance between spheres = ',dr
    print*,'got dr/dp = ',dr/dp,' compared to desired dr on dp = ',wind_dr_on_dp
    print*,'mass_of_particles ',mass_of_particles
    print*,'mass_of_spheres ',mass_of_spheres
    print*,'time_between_spheres ',time_between_spheres
 endif

#ifdef BOWEN
 print*,'number of ejected shells per pulsation period (should at least be > 10) ',wind_osc_period/time_between_spheres
 print*,'width of the boundary layer/ R* (should be < 1) = ',1.-(iboundary_spheres*dr3)**(1./3.)/wind_injection_radius
 print*,'radial pulsation amplitude/ R* = ',wind_osc_vamplitude*wind_osc_period/(2.*pi)/wind_injection_radius
 print*,'pulsation period in code units = ',wind_osc_period
 print*,'injection time interval in code units = ',time_between_spheres
 print*,'particles_per_sphere ',particles_per_sphere
 !sanity checks
 ! 1 - ensure that a minimum number of shells are ejected during a pulsation period
 if (wind_osc_period/time_between_spheres < 10. ) print *,'WARNING! only ',wind_osc_period/time_between_spheres,&
      ' shells will be ejected during a pulsation period'
 ! 2 - make sure the size of the boundary layer is not too big (< 0.2 injection_radius)
 if (1.-(iboundary_spheres*dr3)**(1./3.)/wind_injection_radius > 0.2)  print*,'WARNING! the width of the boundary layer = ',&
      1.-(iboundary_spheres*dr3)**(1./3.)/wind_injection_radius,' Rinject'
#endif

end subroutine init_inject

!-----------------------------------------------------------------------
!+
!  Main routine handling wind injection.
!+
!-----------------------------------------------------------------------
subroutine inject_particles(time,dtlast,xyzh,vxyzu,xyzmh_ptmass,vxyz_ptmass,&
                            npart,npartoftype,dtinject)
 use io,          only:iprint,fatal
 use eos,         only:gamma
#ifdef BOWEN
 use bowen_dust,  only:bowen_init
#endif
 use units,       only:unit_velocity,unit_density,udist
 use part,        only:igas,iboundary,nptmass
 use injectutils, only:inject_geodesic_sphere
 real,    intent(in)    :: time, dtlast
 real,    intent(inout) :: xyzh(:,:), vxyzu(:,:), xyzmh_ptmass(:,:), vxyz_ptmass(:,:)
 integer, intent(inout) :: npart
 integer, intent(inout) :: npartoftype(:)
 real,    intent(out)   :: dtinject
 real, parameter :: irrational_number_close_to_one = pi/3.
 integer :: outer_sphere, inner_sphere, inner_boundary_sphere, i, ierr
<<<<<<< HEAD
 real    :: local_time, GM, r, v, u, rho, e, mass_lost, surface_radius, x0(3), v0(3)
=======
 real    :: local_time, GM, r, v, u, rho, e, mass_lost, x0(3), v0(3) !, cs2max, dr, dp
>>>>>>> 2f675019
 logical, save :: first_run = .true.
 character(len=*), parameter :: label = 'inject_particles'

 if (first_run) then
    call init_inject(ierr)
#ifdef BOWEN
    call bowen_init(u_to_temperature_ratio,bowen_kappa,bowen_kmax,bowen_L,wind_injection_radius,&
         bowen_Cprime,bowen_Tcond,bowen_delta,bowen_Teff,wind_osc_vamplitude,wind_osc_period,&
         iboundary_spheres*particles_per_sphere)
#endif
    first_run = .false.
 endif

 if (nptmass > 0 .and. wind_emitting_sink <= nptmass) then
    x0 = xyzmh_ptmass(1:3,wind_emitting_sink)
    GM = xyzmh_ptmass(4,wind_emitting_sink)
    v0 = vxyz_ptmass(1:3,wind_emitting_sink)
 else
    x0 = 0.
    v0 = 0.
    GM = 0.
 endif

 outer_sphere = floor((time-dtlast)/time_between_spheres) + 1
 inner_sphere = floor(time/time_between_spheres)
 inner_boundary_sphere = inner_sphere + iboundary_spheres
 if (inner_sphere-outer_sphere > iboundary_spheres) call fatal(label,'problem with boundary spheres, timestep likely too large!')
! cs2max = 0.
 do i=inner_sphere+iboundary_spheres,outer_sphere,-1
    local_time = time - (i-shift_spheres) * time_between_spheres
    call compute_sphere_properties(time,local_time,gamma,GM,r,v,u,rho,e,i,&
         inner_sphere,inner_boundary_sphere)
    if (wind_verbose) then
       write(iprint,*) '   Sphere    : ', i,(i-shift_spheres)
       write(iprint,*) '   Local Time: ', local_time,time,(i-shift_spheres)*time_between_spheres
       write(iprint,*) '   Radius: ', r, '(', r*(udist/au), ' au)'
       write(iprint,*) '   Expansion velocity: ', v*unit_velocity, '(', v*unit_velocity/1.d5, ' km/s)'
       write(iprint,*) '   Density: ', rho * unit_density, ' (g/cm³)'
       write(iprint,*) ''
       !read*
    endif
    if (i > inner_sphere) then
       call inject_geodesic_sphere(i, (iboundary_spheres-i+inner_sphere)*particles_per_sphere+1, &
            iwind_resolution, r, v, u, rho,  geodesic_R, geodesic_V, &
            npart, npartoftype, xyzh, vxyzu, iboundary, x0, v0) ! boundary sphere
    else
       call inject_geodesic_sphere(i, npart+1, iwind_resolution, r, v, u, rho, geodesic_R, geodesic_V,&
            npart, npartoftype, xyzh, vxyzu, igas, x0, v0) ! injected sphere
    endif
    !cs2max = max(cs2max,gamma*(gamma-1)*u)
 enddo
 ! update the sink particle properties
 if (nptmass > 0 .and. wind_emitting_sink <= nptmass) then
    mass_lost = mass_of_spheres * (inner_sphere-outer_sphere+1)
    xyzmh_ptmass(4,wind_emitting_sink) = xyzmh_ptmass(4,wind_emitting_sink) - mass_lost
    if (wind_osc_vamplitude > 0.) then
       surface_radius = wind_injection_radius + wind_osc_vamplitude*wind_osc_period/(2.*pi)*sin(2.*pi*time/wind_osc_period)
       xyzmh_ptmass(5,wind_emitting_sink) = (surface_radius**3-dr3)**(1./3.)
    endif
 endif

 !
 ! return timestep constraint to ensure that time between sphere
 ! injections is adequately resolved
 !
 !dr = neighbour_distance*wind_injection_radius
 !dtinject = 0.25*dr/sqrt(cs2max)
 dtinject = (.5 * irrational_number_close_to_one * time_between_spheres)

end subroutine inject_particles

!-----------------------------------------------------------------------
!+
!  Time derivative of r and v, for Runge-Kutta iterations (stationary trans-sonic solution)
!+
!-----------------------------------------------------------------------
subroutine drv_dt(rv,drv,GM,gamma)
 use eos, only : polyk
 real, intent(in) :: rv(2),GM,gamma
 real, intent(out) :: drv(2)
 real :: r, v, dr_dt, r2, T, vs2, dv_dr, dv_dt, u

 r = rv(1)
 v = rv(2)
 dr_dt = v
 r2 = r*r
 if (gamma > 1.0001) then
   T = wind_temperature * (wind_injection_radius**2 * wind_velocity / (r2 * v))**(gamma-1.)
   u = T * u_to_temperature_ratio
   vs2 = gamma * (gamma - 1) * u
 else
   vs2 = polyk
 endif
 dv_dr = (-GM/r2+2.*vs2/r)/(v-vs2/v)
 dv_dt = dv_dr * v

 drv(1) = dr_dt
 drv(2) = dv_dt

end subroutine drv_dt

!-----------------------------------------------------------------------
!+
!  Compute the radius, velocity and temperature of a sphere at the current local time
!+
!-----------------------------------------------------------------------
subroutine compute_sphere_properties(time,local_time,gamma,GM,r,v,u,rho,e,sphere_number, &
                                     inner_sphere,inner_boundary_sphere)
#ifdef BOWEN
 !use bowen_dust, only: pulsating_bowen_wind_profile
#endif
 integer, intent(in)  :: sphere_number, inner_sphere, inner_boundary_sphere
 real,    intent(in)  :: time,local_time,gamma,GM
 real,    intent(out) :: r, v, u, rho, e
#ifdef BOWEN
 integer, parameter :: nrho_index = 10
 integer :: k
 real :: surface_radius,r3
 logical :: verbose = .true.

 v = wind_velocity + wind_osc_vamplitude* cos(2.*pi*time/wind_osc_period) !same velocity for all wall particles
 surface_radius = wind_injection_radius + wind_osc_vamplitude*wind_osc_period/(2.*pi)*sin(2.*pi*time/wind_osc_period)
 if (sphere_number <= inner_sphere) then
    r = surface_radius
    v = max(wind_osc_vamplitude,wind_velocity)
 else
    r3 = surface_radius**3-dr3
    do k = 2,sphere_number-inner_sphere
       r3 = r3-dr3*(r3/surface_radius**3)**(nrho_index/3.)
    enddo
    r = r3**(1./3)
 endif
 !r = (surface_radius**3-(sphere_number-inner_sphere)*dr3)**(1./3)
 !rho = rho_ini
 if (gamma > 1.0001) then
   u = wind_temperature * u_to_temperature_ratio
   e = .5*v**2 - GM/r + gamma*u
 else
   e = .5*v**2 - GM/r
 endif
 rho = rho_ini*(surface_radius/r)**nrho_index
 if (verbose) then
    if (sphere_number > inner_sphere) then
       print '("boundary, i = ",i5," inner = ",i5," base_r = ",es11.4,'// &
             '" r = ",es11.4," v = ",es11.4," phase = ",f7.4," feject = ",f4.3)', &
             sphere_number,inner_sphere,surface_radius,r,v,&
             time/wind_osc_period,time_between_spheres/wind_osc_period
    else
       print '("ejected, i = ",i5," inner = ",i5," base_r = ",es11.4,'// &
             '" r = ",es11.4," v = ",es11.4," phase = ",f7.4," feject = ",f4.3)', &
             sphere_number,inner_sphere,surface_radius,r,v,&
             time/wind_osc_period,time_between_spheres/wind_osc_period
    endif
 endif
#else
 call stationary_adiabatic_wind_profile(local_time, r, v, u, rho, e, gamma, GM)
#endif

end subroutine compute_sphere_properties

!-----------------------------------------------------------------------
!+
!  stationary adiabatic supersonic wind
!+
!-----------------------------------------------------------------------
subroutine stationary_adiabatic_wind_profile(local_time, r, v, u, rho, e, gamma, GM)
 real, intent(in)  :: local_time, GM, gamma
 real, intent(out) :: r, v, u, rho, e
 real :: dt, rv(2), k1(2), k2(2), k3(2), k4(2), T
 integer, parameter :: N = 10000
 integer :: i

 dt = local_time / N
 rv(1) = wind_injection_radius
 rv(2) = wind_velocity
 ! Runge-Kutta iterations
 do i=1,N
    call drv_dt(rv,          k1, GM, gamma)
    call drv_dt(rv+dt/2.*k1, k2, GM, gamma)
    call drv_dt(rv+dt/2.*k2, k3, GM, gamma)
    call drv_dt(rv+dt*k3,    k4, GM, gamma)
    rv = rv + dt/6. * (k1 + 2.*k2 + 2.*k3 + k4)
 enddo
 r = rv(1)
 v = rv(2)
 ! this expression for T is only valid for an adiabatic EOS !
 if (gamma > 1.0001) then
   T = wind_temperature * (wind_injection_radius**2 * wind_velocity / (r**2 * v))**(gamma-1.)
   u = T * u_to_temperature_ratio
   e = .5*v**2 - GM/r + gamma*u
 else
   e = .5*v**2 - GM/r
 endif
 rho = wind_mass_rate / (4.*pi*r**2*v)

end subroutine stationary_adiabatic_wind_profile

!-----------------------------------------------------------------------
!+
!  Writes input options to the input file
!+
!-----------------------------------------------------------------------
subroutine write_options_inject(iunit)
 use dim,          only: maxvxyzu
 use infile_utils, only: write_inopt
 use units,        only: unit_velocity
 use physcon,      only: mass_proton_cgs, kboltz
 use eos,          only: gmw,polyk
 integer, intent(in) :: iunit

 call write_inopt(wind_velocity_km_s,'wind_velocity', &
      'velocity at which wind is injected (km/s)',iunit)
 call write_inopt(wind_mass_rate_Msun_yr,'wind_mass_rate','wind mass per unit time (Msun/yr)',iunit)
 if (maxvxyzu==4) then
    call write_inopt(wind_temperature,'wind_temperature','wind temperature at the injection point (K)',iunit)
 else
    wind_temperature = polyk* mass_proton_cgs/kboltz * unit_velocity**2*gmw
 endif
 !call write_inopt(shift_spheres,'shift_spheres','shift the spheres of the wind',iunit)
 call write_inopt(wind_injection_radius,'wind_inject_radius', &
      'radius of injection of the wind (code units)',iunit)
 call write_inopt(wind_dr_on_dp,'wind_dr_on_dp','desired ratio of sphere spacing to particle spacing',iunit)
 call write_inopt(iboundary_spheres,'iboundary_spheres','number of boundary spheres (integer)',iunit)
#ifdef BOWEN
 write(iunit,"(/,a)") '# options controlling bowen dust around central star'

 call write_inopt(bowen_kappa,'bowen_kappa','constant gas opacity (cm²/g)',iunit)
 call write_inopt(bowen_Teff,'bowen_Teff','central star effective temperature (K)',iunit)
 call write_inopt(bowen_kmax,'bowen_kmax','maximum dust opacity (cm²/g)',iunit)
 call write_inopt(bowen_Tcond,'bowen_Tcond','dust condensation temperature (K)',iunit)
 call write_inopt(bowen_delta,'bowen_delta','condensation temperature range (K)',iunit)
 call write_inopt(bowen_L/solarl,'bowen_L','central star luminosity (Lsun)',iunit)
 call write_inopt(bowen_Cprime,'bowen_Cprime','radiative cooling rate (g.s/cm³)',iunit)
 call write_inopt(wind_osc_period_days,'wind_osc_period','stellar pulsation period (days)',iunit)
 call write_inopt(wind_osc_vamplitude_km_s,'wind_osc_vampl', &
      'velocity amplitude of the pulsations (km/s)',iunit)
#endif
end subroutine write_options_inject

!-----------------------------------------------------------------------
!+
!  Reads input options from the input file.
!+
!-----------------------------------------------------------------------
subroutine read_options_inject(name,valstring,imatch,igotall,ierr)
 use io,      only: fatal, error, warning
 use physcon, only: pi,steboltz,au
 character(len=*), intent(in)  :: name,valstring
 logical, intent(out) :: imatch,igotall
 integer,intent(out) :: ierr

 integer, save :: ngot = 0
 integer :: noptions
 real :: Rstar
 logical :: isowind = .true.
 character(len=30), parameter :: label = 'read_options_inject'

 imatch  = .true.
 igotall = .false.
 select case(trim(name))
 case('wind_velocity')
    read(valstring,*,iostat=ierr) wind_velocity_km_s
    ngot = ngot + 1
    if (wind_velocity < 0.)    call fatal(label,'invalid setting for wind_velocity (<0)')
 case('wind_mass_rate')
    read(valstring,*,iostat=ierr) wind_mass_rate_Msun_yr
    ngot = ngot + 1
    if (wind_mass_rate < 0.)    call fatal(label,'invalid setting for wind_mass_rate (<0)')
 case('wind_temperature')
    read(valstring,*,iostat=ierr) wind_temperature
    ngot = ngot + 1
    isowind = .false.
    if (wind_temperature < 0.)    call fatal(label,'invalid setting for wind_temperature (<0)')
 case('iwind_resolution')
    read(valstring,*,iostat=ierr) iwind_resolution
    ngot = ngot + 1
    if (iwind_resolution < 1) call fatal(label,'iwind_resolution must be bigger than zero')
 case('wind_dr_on_dp')
    read(valstring,*,iostat=ierr) wind_dr_on_dp
    ngot = ngot + 1
    if (wind_dr_on_dp <= 0.) call fatal(label,'wind_dr_on_dp must be >=0')
 case('shift_spheres')
    read(valstring,*,iostat=ierr) shift_spheres
    ngot = ngot + 1
 case('iboundary_spheres')
    read(valstring,*,iostat=ierr) iboundary_spheres
    ngot = ngot + 1
    if (iboundary_spheres <= 0) call fatal(label,'iboundary_spheres must be > 0')
 case('wind_inject_radius')
    read(valstring,*,iostat=ierr) wind_injection_radius
    ngot = ngot + 1
    if (wind_injection_radius < 0.) call fatal(label,'invalid setting for wind_inject_radius (<0)')
#ifdef BOWEN
 case('bowen_kappa')
    read(valstring,*,iostat=ierr) bowen_kappa
    ngot = ngot + 1
    if (bowen_kappa < 0.)    call fatal(label,'invalid setting for bowen_kappa (<0)')
 case('bowen_Teff')
    read(valstring,*,iostat=ierr) bowen_Teff
    ngot = ngot + 1
    if (bowen_Teff < 0.)    call fatal(label,'invalid setting for bowen_Teff (<0)')
 case('bowen_kmax')
    read(valstring,*,iostat=ierr) bowen_kmax
    ngot = ngot + 1
    if (bowen_kmax < 0.)    call fatal(label,'invalid setting for bowen_kmax (<0)')
 case('bowen_Tcond')
    read(valstring,*,iostat=ierr) bowen_Tcond
    ngot = ngot + 1
    if (bowen_Tcond < 0.) call fatal(label,'invalid setting for bowen_Tcond (<0)')
 case('bowen_delta')
    read(valstring,*,iostat=ierr) bowen_delta
    ngot = ngot + 1
    if (bowen_delta < 0.) call fatal(label,'invalid setting for bowen_delta (<0)')
 case('bowen_L')
    read(valstring,*,iostat=ierr) bowen_L
    bowen_L = bowen_L * solarl
    ngot = ngot + 1
    if (bowen_L < 0.) call fatal(label,'invalid setting for bowen_L (<0)')
 case('bowen_Cprime')
    read(valstring,*,iostat=ierr) bowen_Cprime
    ngot = ngot + 1
    if (bowen_Cprime < 0.) call fatal(label,'invalid setting for bowen_Cprime (<0)')
 case('wind_osc_period')
    read(valstring,*,iostat=ierr) wind_osc_period_days
    ngot = ngot + 1
    if (wind_osc_period_days < 0.) call fatal(label,'invalid setting for wind_osc_period (<0)')
 case('wind_osc_vampl')
    read(valstring,*,iostat=ierr) wind_osc_vamplitude_km_s
    !wind_velocity_km_s = 0. ! set wind veolicty to zero when pulsating star
    ngot = ngot + 1
    if (wind_osc_vamplitude_km_s <= 0. .and. wind_velocity_km_s <= 0.) call fatal(label,'invalid setting for wind_osc_vamp (<0)')
#endif
 case default
    imatch = .false.
 end select
#ifdef BOWEN
 noptions = 15
 Rstar = sqrt(bowen_L/(4.*pi*steboltz*bowen_Teff**4))/au
 !if you launch the wind inside the photosphere, make sure the wind temperature >= star's effective temperature
 if (wind_injection_radius <= Rstar .and. wind_temperature < bowen_Teff) then
    call fatal(label,'invalid setting for wind_temperature (< bowen_Teff)')
 endif
#else
 noptions = 6
#endif
 if (isowind) noptions = noptions -1
 igotall = (ngot >= noptions)
 print *,isowind,noptions,ngot,igotall
end subroutine read_options_inject

end module inject<|MERGE_RESOLUTION|>--- conflicted
+++ resolved
@@ -209,11 +209,7 @@
  real,    intent(out)   :: dtinject
  real, parameter :: irrational_number_close_to_one = pi/3.
  integer :: outer_sphere, inner_sphere, inner_boundary_sphere, i, ierr
-<<<<<<< HEAD
- real    :: local_time, GM, r, v, u, rho, e, mass_lost, surface_radius, x0(3), v0(3)
-=======
- real    :: local_time, GM, r, v, u, rho, e, mass_lost, x0(3), v0(3) !, cs2max, dr, dp
->>>>>>> 2f675019
+ real    :: local_time, GM, r, v, u, rho, e, mass_lost, surface_radius, x0(3), v0(3)!, cs2max, dr, dp
  logical, save :: first_run = .true.
  character(len=*), parameter :: label = 'inject_particles'
 
@@ -561,7 +557,7 @@
 #endif
  if (isowind) noptions = noptions -1
  igotall = (ngot >= noptions)
- print *,isowind,noptions,ngot,igotall
+ 
 end subroutine read_options_inject
 
 end module inject
!--------------------------------------------------------------------------!
! The Phantom Smoothed Particle Hydrodynamics code, by Daniel Price et al. !
! Copyright (c) 2007-2017 The Authors (see AUTHORS)                        !
! See LICENCE file for usage and distribution conditions                   !
! http://users.monash.edu.au/~dprice/phantom                               !
!--------------------------------------------------------------------------!
!+
!  MODULE: chem
!
!  DESCRIPTION:
!  Contains routines for Hydrogen Chemistry
!  Routines are originally by Clare Dobbs
!  Modified extensively by Alex Pettitt
!  Translated to Fortran 90 and adapted
!  for use in Phantom by Daniel Price (2011)
!
!  REFERENCES: None
!
!  OWNER: Daniel Price
!
!  $Id$
!
!  RUNTIME PARAMETERS: None
!
!  DEPENDENCIES: h2cooling, part, physcon, units
!+
!--------------------------------------------------------------------------

module chem
 implicit none
 public :: init_chem,energ_h2cooling
!
!--some variables needed for CO chemistry, Nelson97
!
 real, parameter :: k0=5.0d-16
 real, parameter :: k1=5.0d-10

 ! parameter for CO dissociation, Nelson97 has 1.0d-10
 real, parameter :: phrates=1.56d-10
!
!--some variables needed for H2 chemistry
!
 !  Rate of formation on grains, 6E-18*sqrt(T) in Bergin04
 real, parameter :: Rconst=3.d-1 * 2.2d-18

 ! Rate of dissociation, Bergin04
 real, parameter :: rate_diss0=4.17d-11

 real(kind=8) :: udens,uergg
 private

contains

!----------------------------------------------------------------
!----------------------------------------------------------------
!+
!  Routine to initialise a few variables at code startup
!+
!----------------------------------------------------------------
!----------------------------------------------------------------
subroutine init_chem()
 use units, only:utime,udist,umass
!
!--some definitions at code startup
!
 udens = umass/udist**3       !Code units of density
 uergg = udist**2/utime**2    !Code units of energy (specific)

end subroutine init_chem

!----------------------------------------------------------------
!----------------------------------------------------------------
!+
!  Compute cooling term in energy equation (du/dt)
!  Also updates abundances of various species
!+
!----------------------------------------------------------------
!----------------------------------------------------------------
subroutine energ_h2cooling(ui,dudti,rhoi,chemarrays,nchem,dt,xi,yi,zi,divv,idudtcool,ichem)
 use h2cooling, only:nabn,nrates,cool_func,dlq
 use units,     only:utime,udist
 real,    intent(in)    :: ui,rhoi,dt,xi,yi,zi,divv
 real,    intent(inout) :: dudti
 integer, intent(in)    :: nchem,idudtcool,ichem
 real,    intent(inout) :: chemarrays(nchem)
 real :: abund(nabn)
 real :: ratesq(nrates)
 real                    :: tempiso,ylamq,np1,divv_cgs

!--ARP: changed below to add flags
!--Takes idudtcool flag, determining whether cooling is required
!--By default the routine will call abundance update

 if (dt /= 0.d0) then
!
! Get updated abundances of all species, updates 'chemarrays',
! 'abund' is for internal use only.
!
!--Always call this routine, only returns tempsio and np1 if ichem=0
    call update_abundances(ui,rhoi,chemarrays,nchem,abund,tempiso,np1,dt,xi,yi,zi,ichem)
!
! Call cooling routine, requiring total density, some distance measure and
! abundances in the 'abund' format
!
<<<<<<< HEAD
 if (idudtcool==1) then
!   Dont call cooling if only updating abundances
!
    divv_cgs = divv / utime
    call cool_func(tempiso,np1,dlq,divv_cgs,abund,ylamq,ratesq)
=======
    if (idudtcool==1) then
!   Dont call cooling if only updating ubundances
!
       call cool_func(tempiso,np1,dlq,abund,ylamq,ratesq)
>>>>>>> ef15e0b7
!
!   compute change in u from 'ylamq' above.
!
       dudti = dudti + (-1.d0*ylamq/(rhoi*udens))*utime**3/udist**2
    endif
 endif

end subroutine energ_h2cooling

!----------------------------------------------------------------
!----------------------------------------------------------------
!+
!  Internal routine to update abundances of various species
!+
!----------------------------------------------------------------
!----------------------------------------------------------------
subroutine update_abundances(ui,rhoi,chemarrays,nchem,abund,tempiso,np1,dt,xi,yi,zi,ichem)
 use part,    only:ih2ratio,iHI,iproton,ielectron,iCO
 use units,   only:utime,udist
 use physcon, only:mp=>mass_proton_cgs,Rg
 use h2cooling, only:nabn,nrates,dchem,cosmic_ray_ion_rate,&
                   abundc,abundo,abundsi,abunde,AV_conversion_factor,hchem,dphotflag,dphot0
 real,    intent(in)    :: ui,rhoi,dt,xi,yi,zi
 integer, intent(in)    :: nchem,ichem
 real,    intent(inout) :: chemarrays(nchem)
 real,    intent(out)   :: abund(nabn)
 real,    intent(out)   :: tempiso,np1
 real :: dtclare,gmwvar
 real :: h2ratio,abHIq,abeq,abco,abhpq
 real :: nh1,th2,h2mol,nh1t,nmol
 real :: cdens,rate,exprate
 real :: dttest,abcp,phrates2,gamma_chx,gamma_co
 real :: tstep,tstep2,beta,coeff1,coeff2,sqrttempiso,tsteptest1 !,tsteptest
 real :: np1tempRconst,k0_np1sq,third,k1ab,gamh2np1,dnp1,gammaco_np1
 real :: tstep10,totH2rate
 real :: rhodisk,ad,bd,MdMo,r2,dphot,bit1
 integer :: i,j,nstep,nstep2


!--If we want all chemistry:
 if (ichem==1) then



!--Is dphot set or varying by radial distance?
    select case(dphotflag)
    case(1)
       !--Vary from centre in accordance with MN stellar disk.
       MdMo   = 8.56*1.0e10  !Mass of MN disk
       ad     = 53.    !5.3kpc  in code units
       bd     = 2.5    !0.25kpc in code units
       r2     = xi*xi+yi*yi
       bit1   =sqrt(zi*zi+bd*bd)
       rhodisk= (bd*bd*MdMo/(4.*3.14159))*(ad*r2+(ad+3.*bit1)*(ad+bit1)**2) &
    / ( (r2+(ad+bit1)**2)**(5./2.)*bit1**(3./2.) )
       dphot  = udist*(0.0001*rhodisk)**(-1./3.)
    case default
       !--Use constant value from cooling module.
       dphot  =dphot0
    end select

!---------------------------------------------------------------------
! Setup chemistry, read in ab., calulate temp, densities and constants
!---------------------------------------------------------------------
    h2ratio = chemarrays(ih2ratio)
    abHIq   = chemarrays(iHI)
    abhpq   = chemarrays(iproton)
    abeq    = chemarrays(ielectron)
    abco    = chemarrays(iCO)

!--Convert physical timestep into seconds
    dtclare=dt*utime
    third = 1.d0/3.d0


!--Calc mean molecular calculated taking into account the molecular gas.
!--This is 1.27 when there is nomolecular hydrogen:
    gmwvar=(2.0d0*h2ratio+(1.d0-2.d0*h2ratio)+0.4d0)/ &
        (0.1d0+h2ratio+(1.d0-2.d0*h2ratio))

!--Calculate an isothermal temperature use gas law
    tempiso = 2.d0/3.d0*ui/(Rg/gmwvar/uergg)
    sqrttempiso = sqrt(tempiso)

!
! This first section is to update the H2 fraction. But this requires using a very small timestep and
! subcycling. First an estimate of the timestep to update the H2 is determined.
!
! np1 =total number density inclusive of protons, CONSTANT
! nh1 =number density of HI inclusive of protons
! nh21=number density of H2

    np1=(rhoi*udens/mp)*5.d0/7.d0     ! n = (5/7)*(rho/mp), gamma=7/5?
    dnp1  = 1.d0/np1                !Inverse for calculations


! Total column density, CONSTANT
!--N_tot = n_tot *ds
    cdens=np1*dphot

!--Calc f_dust absorption rate for H2 photo-diss, and grain constant Bergin04
!  f_dust = exp [-AVconvfac * N_tot]
    rate=-3.74d0*cdens*AV_conversion_factor   !Should that 1.0 be 3.74?
    exprate = exp(rate)
    np1tempRconst = np1*sqrttempiso*Rconst


!--Calc the rates needed for CO generation/loss, Nelson97/Glover10
!--Go=1.0 simplifies things:
!  Gamma_CO  =phrate*Go*exp[-2.5*AVconvfac*N_tot],   was -0.267*
!  Gamma_CHx =5*Gamma_CO
    phrates2    = phrates*exp(-2.5d0*AV_conversion_factor*cdens)
    gamma_chx   = 5.0d0*phrates2
    gamma_co    = phrates2
    gammaco_np1 = gamma_co*np1
    k0_np1sq    = k0*np1*np1

!---------------------------------------------------------------------
!H2 timsetpping set-up for formation/destruction
!---------------------------------------------------------------------
    th2=10000.d0    !Timestep for H2 initially
    nstep = 5000
    totH2rate = 0.d0
    !--From Bergin et. al. 2004, d(n(h2))/dt=(formation-destruction)
    call H2fd_rate(np1,h2ratio,dphot,third,exprate,rate_diss0,np1tempRconst,cosmic_ray_ion_rate,totH2rate,nh1)
    !--Here we are looking to dt such that n(H2) goes to zero, i.e dt=0-n(H2)/(formation-destruction)
    !--First just check that dt is not 0. - but actually this should not occur anyway.
    !--if the fomation-destruction = 0 obviously can't 1/0 to find timestepping as above.
    if (totH2rate==0.d0) then
       !------Not really happening...
       nstep=5000
    else

       !--Calculate dt according to dt=0-n(H2)/(formation-destruction)
       dttest=-h2ratio*np1/totH2rate

! If dttest>0 then h2 is being photodissociated. Set timestep to correspond to 1/10th of the time to
! completely photodissociate to 0 (this step is basically ensuring that the amount of H2 does not
! become negative).
       if (dttest > 0.d0) th2=0.1d0*dttest/dtclare

! Set number of steps for subcycling. In the event that the h2 is 0 (i.e. for the first timestep) or h2
! being created, the number of timesteps is 201 (chosen by running the simulation initially and finding
! a sensible value).
       if (th2 > 0.d0) nstep=MAX(INT(1.d0/th2)+1,201)
    endif
!--Final timesteps:
    tstep=dtclare/nstep
    tstep10 = 10.d0*tstep
!---------------------------------------------------------------------
!Loop to actually calculate H2/CO formation/destruction
!---------------------------------------------------------------------
    do i=1,nstep

!--Determine number density of molecular hydrogen, must be at least 0.:
!  Calc:   n_H2[i+1] = dt*(dn_H2/dt) + n_H2[i]
       totH2rate = 0.d0
       call H2fd_rate(np1,h2ratio,dphot,third,exprate,rate_diss0,np1tempRconst,cosmic_ray_ion_rate,totH2rate,nh1)
       nmol=max( totH2rate*tstep + h2ratio*np1, 0.)

! There should also be a timestep criterion so that H2 abundances do not exceed 1.
! But in my calculations so far, the ratios don't reach 1 (there is no sharp cut off
! in H2 fraction) indicating that the minimum number of timesteps of 201 prevents this.
! But for higher density calculations, a criterion should be included.

!--Calc the number density of H2:
       h2mol=min(np1*0.5,nmol)
!--and ratio of H2 to HI+H2 (i.e. n(H2)/n(HI+H2)
       h2ratio = h2mol*dnp1 ! optimisation: h2mol/np1 -> h2mol*dnp1


!---------------------------------------------------------------------
!--CO timsetpping set-up for formation/destruction
!---------------------------------------------------------------------

!--Subcycle the CO formation inside H2 formation.
!--Assume all CII therefore: ab_CII(t) => ab_CII(0) - ab_CO(t)
       abcp = max(abundc - abco,0.)
!--Assume all OI therefore:  ab_OI(t)  => ab_OI(0)  - ab_CO(t)
       k1ab     = k1*(abundo - abco)
       gamh2np1 = gamma_chx/h2mol !gamma_chx/(h2ratio*np1)
       beta     = k1ab/(k1ab + gamh2np1)
       if (h2ratio <= 0.d0) then
          !As below, if no H2 then no CO, stops some div0's
          !If we have no H2, shouldn't have any CO.
          nstep2=1
          tstep2=tstep
       elseif (abco <= 0.d0) then
          nstep2=INT(rhoi*1000.d0)
          tstep2=tstep/nstep2
       else
!       tsteptest=-abco/(k0*abcp*beta*np1*np1 - gamma_co*abco*np1)
          tsteptest1=-(k0_np1sq*abcp*beta - gammaco_np1*abco)/abco
!           nstep2=max(INT(tstep*10./tsteptest),INT(trho(ipart)*10.),1)
          nstep2=max(INT(tstep10*tsteptest1),1)
          tstep2=tstep/nstep2       !Step at some whole fraction of H2 time step.
       endif

!---------------------------------------------------------------------
!--Sub-Loop to actually calculate CO formation/destruction
!---------------------------------------------------------------------

       do j=1,nstep2
          abcp= max(abundc - abco,0.)
          !If we have no H2, shouldn't have any CO.
          if (h2ratio <= 0.d0) then
             beta = 0.d0
             abco = 0.d0
          else
             k1ab = k1*(abundo-abco)
             beta = k1ab/(k1ab + gamh2np1)
             abco = max(abco+(k0_np1sq*abcp*beta - gammaco_np1*abco)*tstep2,0.)
          endif
       enddo


    enddo

!------------------------------------------------------------------------------------
! End of updating H2/CO ratio. Now to update HI/HII/e- ratio.
!------------------------------------------------------------------------------------
!--If were not including H2, could set h2ratio to a small value (e.g. 1.e-7) and just
!--have this part to calculate heating and cooloing (need nh1 and np1 though).
!
! column density of HI excluding protons
!
    nh1t=nh1*abHIq
!
! update abundances of HI, protons and electrons requires total number density
! and column number density of HI
!
    call hchem(tempiso,np1,nh1t*dchem,abeq,abhpq,coeff1,coeff2,sqrttempiso)
!
! New number density of HI
!
    nh1t=nh1t+(coeff1-coeff2*nh1t)*dtclare
!
! Calculate new abundance of HI
!
!--Need some built in case for when all the HI is in H2, stops a div0 occurring
!--from:  nh1=np1*(1.-2.*h2ratio) when h2ratio=0.5
    if (nh1t==0.0d0 .AND. nh1==0.0d0) then
       abHIq=1.0d0
    else
       abHIq=nh1t/nh1
    endif
!
! Make sure abHI not >1 - should be taken care of by Simon's chemistry.
!
!--Also make sure that the abundance dosen't drop below 0, and above 1
!--by fixing HI we also fix HII and e- problem.
    if (abHIq > 1.d0) abHIq = 1.d0
    if (abHIq < 0.d0) abHIq = 0.d0

!--Abundance of protons
    abhpq = 1.0d0 - abHIq
!--and of electrons
    abeq  = abhpq + abunde
!------------------------------------------------------------------------------------
! Set abundances of H2, HI, electrons and protons for cooling routine only.
! We assume that CI and SiI are not present, and that SiII does not vary from its
! initial value.
!------------------------------------------------------------------------------------
<<<<<<< HEAD
 abund(1)  = h2ratio                             ! H2
 abund(2)  = (1.d0-2.d0*h2ratio)*abHIq           ! HI
 abund(3)  = (1.d0-2.d0*h2ratio)*abhpq + abunde  ! e-
 abund(4)  = (1.d0-2.d0*h2ratio)*abhpq           ! p+ (HII)
 abund(5)  = max(0.0d0, abundo - abco)           ! OI
 abund(6)  = 0.0d0                               ! CI
 abund(7)  = max(0.0d0, abundc - abco)           ! CII
 abund(8)  = 0.0d0                               ! SiI
 abund(9)  = abundsi                             ! SiII
 abund(10) = abco                                ! CO
=======
    abund(1) = h2ratio                             ! H2
    abund(2) = (1.d0-2.d0*h2ratio)*abHIq           ! HI
    abund(3) = (1.d0-2.d0*h2ratio)*abhpq + abunde  ! e-
    abund(4) = (1.d0-2.d0*h2ratio)*abhpq           ! p+ (HII)
    abund(5) = abundo                              ! OI
    abund(6) = 0.0d0                               ! CI
    abund(7) = abundc                              ! CII
    abund(8) = 0.0d0                               ! SiI
    abund(9) = abundsi                             ! SiII
>>>>>>> ef15e0b7
!------------------------------------------------------------------------------------
! Copy updated abundances back to global array, what is needed for main output.
! (inc. H2, HI, HII, e-, CO)
!------------------------------------------------------------------------------------
    chemarrays(ih2ratio)  = h2ratio                ! H2
    chemarrays(iHI)       = abHIq                  ! HI
    chemarrays(iproton)   = abhpq                  ! p+ (HII)
    chemarrays(ielectron) = abeq                   ! e-
    chemarrays(iCO)       = abco                   ! CO


    !--ARP added:
    !--If we only want to initialise parameters for the cooling:
 elseif(ichem==0) then

<<<<<<< HEAD
   !--read in chemistry of particle
   h2ratio = chemarrays(ih2ratio)
   abHIq   = chemarrays(iHI)
   abhpq   = chemarrays(iproton)
   abeq    = chemarrays(ielectron)
   abco    = chemarrays(iCO)

   !--assign to cool_func format array
   abund(1)  = h2ratio                             ! H2
   abund(2)  = (1.d0-2.d0*h2ratio)*abHIq           ! HI
   abund(3)  = (1.d0-2.d0*h2ratio)*abhpq + abunde  ! e-
   abund(4)  = (1.d0-2.d0*h2ratio)*abhpq           ! p+ (HII)
   abund(5)  = max(0.0d0, abundo - abco)           ! OI
   abund(6)  = 0.0d0                               ! CI
   abund(7)  = max(0.0d0, abundc - abco)           ! CII
   abund(8)  = 0.0d0                               ! SiI
   abund(9)  = abundsi                             ! SiII
   abund(10) = abco                                ! CO

   !--Calc cgs estimates of density and temperature needed by cool_func
   gmwvar= (2.0d0*h2ratio+(1.d0-2.d0*h2ratio)+0.4d0)/ &
=======
    !--read in chemistry of particle
    h2ratio = chemarrays(ih2ratio)
    abHIq   = chemarrays(iHI)
    abhpq   = chemarrays(iproton)
    abeq    = chemarrays(ielectron)
    abco    = chemarrays(iCO)

    !--assign to cool_func format array
    abund(1) = h2ratio                             ! H2
    abund(2) = (1.d0-2.d0*h2ratio)*abHIq           ! HI
    abund(3) = (1.d0-2.d0*h2ratio)*abhpq + abunde  ! e-
    abund(4) = (1.d0-2.d0*h2ratio)*abhpq           ! p+ (HII)
    abund(5) = abundo                              ! OI
    abund(6) = 0.0d0                               ! CI
    abund(7) = abundc                              ! CII
    abund(8) = 0.0d0                               ! SiI
    abund(9) = abundsi                             ! SiII

    !--Calc cgs estimates of density and temperature needed by cool_func
    gmwvar= (2.0d0*h2ratio+(1.d0-2.d0*h2ratio)+0.4d0)/ &
>>>>>>> ef15e0b7
        (0.1d0+h2ratio+(1.d0-2.d0*h2ratio))
    tempiso = 2.d0/3.d0*ui/(Rg/gmwvar/uergg)
    np1   = (rhoi*udens/mp)*5.d0/7.d0     ! n = (5/7)*(rho/mp), gamma=7/5?

 else
    !--nothing is done
    print*,"WARNING: Why call the h2chem routine if you don't want cooling or chemistry?"
 endif

end subroutine update_abundances




!----------------------------------------------------------------
!----------------------------------------------------------------
!+
!Calc the rate for destruction/formation rate of H2 used above
!--Bergin et al. 2004 formation/destruction equation.
!--Uses Draine & Bertoldi 1996 photodissociation rate.
!+
!----------------------------------------------------------------
!----------------------------------------------------------------
pure subroutine H2fd_rate(np1,h2ratio,dphot,third,exprate,rate_diss0,grainform,cr,totrate,nh1)
 real              :: nh21,cdensH2,cdens2,sqrtcdens2,nH2,rate_diss
 real, intent(in)  :: np1,h2ratio,third,exprate,rate_diss0,grainform,cr
 real, intent(in)  :: dphot
 real, intent(out) :: totrate,nh1

!--Repeat calc at setup for densities of n_HI and n_H2 using new ratios
! nh1 =number density of HI inclusive of protons
! nh21=number density of H2
 nh1 =np1*(1.d0-2.d0*h2ratio)
 nh21=np1*h2ratio

! Column density of H2
!--N_H2 = n_H2 *ds
 cdensH2=nh21*dphot

!--Calc f_shield for H2 rates from Draine96, b=3km/s:
!  x=N_H2/5.4E14
!  f_shield = [0.965/(1+x/b) + 0.035/sqrt(1+x)]*exp[-8.5E-4*sqrt(1+x)]
 cdens2 = cdensH2*2.0d-15      !this is the same as cdensH2/5.e14 - but multiply instead of divide
 sqrtcdens2 = sqrt(1.d0+cdens2)
 nH2=0.965d0/(1.d0+cdens2*third)**2 + 0.035d0*exp(-8.5d-4*sqrtcdens2)/sqrtcdens2

!--Calc total dissossiation rate fot H2: eta_diss = f_shield*f_dust*eta_diss(0)
 rate_diss=nH2*exprate*rate_diss0

!--Add the dissociation rate with cosmic ray destruction rate, and calc
!--difference between this and grain formation rate
 totrate = nh1*grainform  -  (rate_diss+cr)*nh21

end subroutine H2fd_rate


!----------------------------------------------------------------
!----------------------------------------------------------------
!----------------------------------------------------------------
end module chem
!----------------------------------------------------------------
!----------------------------------------------------------------
!----------------------------------------------------------------<|MERGE_RESOLUTION|>--- conflicted
+++ resolved
@@ -102,18 +102,11 @@
 ! Call cooling routine, requiring total density, some distance measure and
 ! abundances in the 'abund' format
 !
-<<<<<<< HEAD
- if (idudtcool==1) then
+    if (idudtcool==1) then
 !   Dont call cooling if only updating abundances
 !
-    divv_cgs = divv / utime
-    call cool_func(tempiso,np1,dlq,divv_cgs,abund,ylamq,ratesq)
-=======
-    if (idudtcool==1) then
-!   Dont call cooling if only updating ubundances
-!
-       call cool_func(tempiso,np1,dlq,abund,ylamq,ratesq)
->>>>>>> ef15e0b7
+       divv_cgs = divv / utime
+       call cool_func(tempiso,np1,dlq,divv_cgs,abund,ylamq,ratesq)
 !
 !   compute change in u from 'ylamq' above.
 !
@@ -377,28 +370,16 @@
 ! We assume that CI and SiI are not present, and that SiII does not vary from its
 ! initial value.
 !------------------------------------------------------------------------------------
-<<<<<<< HEAD
- abund(1)  = h2ratio                             ! H2
- abund(2)  = (1.d0-2.d0*h2ratio)*abHIq           ! HI
- abund(3)  = (1.d0-2.d0*h2ratio)*abhpq + abunde  ! e-
- abund(4)  = (1.d0-2.d0*h2ratio)*abhpq           ! p+ (HII)
- abund(5)  = max(0.0d0, abundo - abco)           ! OI
- abund(6)  = 0.0d0                               ! CI
- abund(7)  = max(0.0d0, abundc - abco)           ! CII
- abund(8)  = 0.0d0                               ! SiI
- abund(9)  = abundsi                             ! SiII
- abund(10) = abco                                ! CO
-=======
-    abund(1) = h2ratio                             ! H2
-    abund(2) = (1.d0-2.d0*h2ratio)*abHIq           ! HI
-    abund(3) = (1.d0-2.d0*h2ratio)*abhpq + abunde  ! e-
-    abund(4) = (1.d0-2.d0*h2ratio)*abhpq           ! p+ (HII)
-    abund(5) = abundo                              ! OI
-    abund(6) = 0.0d0                               ! CI
-    abund(7) = abundc                              ! CII
-    abund(8) = 0.0d0                               ! SiI
-    abund(9) = abundsi                             ! SiII
->>>>>>> ef15e0b7
+    abund(1)  = h2ratio                             ! H2
+    abund(2)  = (1.d0-2.d0*h2ratio)*abHIq           ! HI
+    abund(3)  = (1.d0-2.d0*h2ratio)*abhpq + abunde  ! e-
+    abund(4)  = (1.d0-2.d0*h2ratio)*abhpq           ! p+ (HII)
+    abund(5)  = max(0.0d0, abundo - abco)           ! OI
+    abund(6)  = 0.0d0                               ! CI
+    abund(7)  = max(0.0d0, abundc - abco)           ! CII
+    abund(8)  = 0.0d0                               ! SiI
+    abund(9)  = abundsi                             ! SiII
+    abund(10) = abco                                ! CO
 !------------------------------------------------------------------------------------
 ! Copy updated abundances back to global array, what is needed for main output.
 ! (inc. H2, HI, HII, e-, CO)
@@ -414,29 +395,6 @@
     !--If we only want to initialise parameters for the cooling:
  elseif(ichem==0) then
 
-<<<<<<< HEAD
-   !--read in chemistry of particle
-   h2ratio = chemarrays(ih2ratio)
-   abHIq   = chemarrays(iHI)
-   abhpq   = chemarrays(iproton)
-   abeq    = chemarrays(ielectron)
-   abco    = chemarrays(iCO)
-
-   !--assign to cool_func format array
-   abund(1)  = h2ratio                             ! H2
-   abund(2)  = (1.d0-2.d0*h2ratio)*abHIq           ! HI
-   abund(3)  = (1.d0-2.d0*h2ratio)*abhpq + abunde  ! e-
-   abund(4)  = (1.d0-2.d0*h2ratio)*abhpq           ! p+ (HII)
-   abund(5)  = max(0.0d0, abundo - abco)           ! OI
-   abund(6)  = 0.0d0                               ! CI
-   abund(7)  = max(0.0d0, abundc - abco)           ! CII
-   abund(8)  = 0.0d0                               ! SiI
-   abund(9)  = abundsi                             ! SiII
-   abund(10) = abco                                ! CO
-
-   !--Calc cgs estimates of density and temperature needed by cool_func
-   gmwvar= (2.0d0*h2ratio+(1.d0-2.d0*h2ratio)+0.4d0)/ &
-=======
     !--read in chemistry of particle
     h2ratio = chemarrays(ih2ratio)
     abHIq   = chemarrays(iHI)
@@ -445,19 +403,19 @@
     abco    = chemarrays(iCO)
 
     !--assign to cool_func format array
-    abund(1) = h2ratio                             ! H2
-    abund(2) = (1.d0-2.d0*h2ratio)*abHIq           ! HI
-    abund(3) = (1.d0-2.d0*h2ratio)*abhpq + abunde  ! e-
-    abund(4) = (1.d0-2.d0*h2ratio)*abhpq           ! p+ (HII)
-    abund(5) = abundo                              ! OI
-    abund(6) = 0.0d0                               ! CI
-    abund(7) = abundc                              ! CII
-    abund(8) = 0.0d0                               ! SiI
-    abund(9) = abundsi                             ! SiII
+    abund(1)  = h2ratio                             ! H2
+    abund(2)  = (1.d0-2.d0*h2ratio)*abHIq           ! HI
+    abund(3)  = (1.d0-2.d0*h2ratio)*abhpq + abunde  ! e-
+    abund(4)  = (1.d0-2.d0*h2ratio)*abhpq           ! p+ (HII)
+    abund(5)  = max(0.0d0, abundo - abco)           ! OI
+    abund(6)  = 0.0d0                               ! CI
+    abund(7)  = max(0.0d0, abundc - abco)           ! CII
+    abund(8)  = 0.0d0                               ! SiI
+    abund(9)  = abundsi                             ! SiII
+    abund(10) = abco                                ! CO
 
     !--Calc cgs estimates of density and temperature needed by cool_func
     gmwvar= (2.0d0*h2ratio+(1.d0-2.d0*h2ratio)+0.4d0)/ &
->>>>>>> ef15e0b7
         (0.1d0+h2ratio+(1.d0-2.d0*h2ratio))
     tempiso = 2.d0/3.d0*ui/(Rg/gmwvar/uergg)
     np1   = (rhoi*udens/mp)*5.d0/7.d0     ! n = (5/7)*(rho/mp), gamma=7/5?

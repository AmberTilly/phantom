!--------------------------------------------------------------------------!
! The Phantom Smoothed Particle Hydrodynamics code, by Daniel Price et al. !
! Copyright (c) 2007-2017 The Authors (see AUTHORS)                        !
! See LICENCE file for usage and distribution conditions                   !
! http://users.monash.edu.au/~dprice/phantom                               !
!--------------------------------------------------------------------------!
!+
!  MODULE: energies
!
!  DESCRIPTION:
!   Calculates global quantities on the particles
!
!  REFERENCES: None
!
!  OWNER: Daniel Price
!
!  $Id$
!
!  RUNTIME PARAMETERS: None
!
!  DEPENDENCIES: centreofmass, dim, dust, eos, externalforces, io,
!    mpiutils, nicil, options, part, ptmass, viscosity
!+
!--------------------------------------------------------------------------
<<<<<<< HEAD
!#define reduce_fn(a,b) b
=======
>>>>>>> a23808d6
#define reduce_fn(a,b) reduceall_mpi(a,b)
module energies
 use dim, only: calc_erot, calc_erot_com
 implicit none

 public :: compute_energies,get_erot_com

 integer, public :: itime,iekin,ietherm,iemag,iepot,ietot,itotmom,iangtot,irhoX,irhoA, &
                    idt,ientrop,irms, &
                    idustX,idustA,ibdyX,ibdyA,istarX,istarA,idmX,idmA,iblgX,iblgA,igasX,igasA, &
                    ialphaX,idivBX,idivBA,ihdivBX,ihdivBA,ibetaX,ibetaA,ibetaN, &
                    itX,itA,itN,ietaFX,ietaFA,ietaFN,iohmX,iohmA,iohmN,iohmfX,iohmfA,iohmfN, &
                    ihallX,ihallA,ihallN,iahallX,iahallA,iahallN, &
                    ihallfX,ihallfA,ihallfN,iahallfX,iahallfA,iahallfN, &
                    iambiX,iambiA,iambiN,iambifX,iambifA,iambifN, &
                    ivelX,ivelA,ivelN,ivionX,ivionA,ivionN,ivdftX,ivdftA,ivdftN, &
                    inenX,inenA,inenN,ineX,ineA,innX,innA,inihrX,inihrA,inimrX,inimrA, &
                    ingnX,ingnA,ingX,ingA,ingpX,ingpA,inistX,inistA,inidtX,inidtA, &
                    inhX,inhA,inheX,inheA,innaX,innaA,inmgX,inmgA,inkX,inkA, &
                    inhedX,inhedA,innadX,innadA,inmgdX,inmgdA,inkdX,inkdA, &
                    idtgX,idtgA,idtgN,itsN,itsA,iviscX,iviscA,iviscN, &
                    imomall,iangall,imacc1,imacc2,iamass,ieacc,ilum,ierot,ierotx,ieroty,ierotz
 logical, public :: gas_only,track_mass,track_lum

 real,            public    :: ekin,etherm,emag,epot,etot,totmom,angtot
 real,            public    :: vrms,rmsmach,accretedmass,mdust,mgas
 real,            public    :: xmom,ymom,zmom
 real,            public    :: totlum
 integer,         public    :: ielements
 integer,         parameter :: inumev = 150
 ! Actions to be taken as instructed by ev_action
 integer(kind=1), parameter :: ievU   = -2  ! uninitialised entry to be included in .ev
 integer(kind=1), parameter :: ievI   = -1  ! initial value of ev_action
 integer(kind=1), parameter :: iev0   =  0  ! take no action
 integer(kind=1), parameter :: ievS   =  1  ! sum      the value
 integer(kind=1), parameter :: ievA   =  2  ! average  the value
 integer(kind=1), parameter :: ievN   =  3  ! minimise the value
 integer(kind=1), parameter :: ievX   =  4  ! maximise the value
 ! Additional parameters
 integer(kind=1), public :: ev_action(inumev)
 real,            public :: ev_data(0:inumev),erot_com(6)

contains

!----------------------------------------------------------------
!+
!  Subroutine to compute global quantities on the particles
!+
!----------------------------------------------------------------
subroutine compute_energies(t)
 use dim,  only:maxp,maxvxyzu,maxalpha,maxtypes,use_dustfrac,mhd_nonideal,lightcurve
 use part, only:rhoh,xyzh,vxyzu,massoftype,npart,maxphase,iphase, &
           alphaind,Bxyz,Bevol,divcurlB,iamtype,igas,idust,iboundary,istar,idarkmatter,ibulge, &
           nptmass,xyzmh_ptmass,vxyz_ptmass,isdeadh,isdead_or_accreted,epot_sinksink,&
           imacc,ispinx,ispiny,ispinz,mhd,maxvecp,divBsymm,gravity,poten,dustfrac,&
           n_R,n_electronT,ionfrac_eta
 use eos,            only:polyk,utherm,gamma,equationofstate,get_temperature_from_ponrho,gamma_pwp
 use io,             only:id,fatal,master
 use externalforces, only:externalforce,externalforce_vdependent,was_accreted,accradius1
 use options,        only:iexternalforce,alpha,alphaB,ieos
 use mpiutils,       only:reduceall_mpi
 use ptmass,         only:get_accel_sink_gas
 use viscosity,      only:irealvisc,shearfunc
 use nicil,          only:nicil_get_eta,nicil_get_vion,use_ohm,use_hall,use_ambi,ion_rays,ion_thermal, &
                     nelements_max,nelements,nlevels
#ifdef DUST
 use dust,           only:get_ts,graindens,grainsize,idrag
 integer :: iregime
 real    :: tsi
#endif
#ifdef LIGHTCURVE
 use part,         only:luminosity
#endif
 real, intent(in) :: t
 real    :: ev_data_thread(0:inumev)
 real    :: xi,yi,zi,hi,vxi,vyi,vzi,v2i,Bxi,Byi,Bzi,rhoi,angx,angy,angz
 real    :: xmomacc,ymomacc,zmomacc,angaccx,angaccy,angaccz
 real    :: epoti,pmassi,acci,dnptot
 real    :: xmomall,ymomall,zmomall,angxall,angyall,angzall,rho1i,vsigi
 real    :: ponrhoi,spsoundi,B2i,dumx,dumy,dumz,divBi,hdivBonBi,alphai,valfven2i,betai
 real    :: shearparam_art,shearparam_phys,ratio_phys_to_av
 real    :: gasfrac,dustfraci,dust_to_gas
 real    :: temperature,etaart,etaart1,etaohm,etahall,etaambi,vion,vdrift
 real    :: vioni(3),data_out(17+nelements_max*nlevels-3)
 real    :: erotx,eroty,erotz,erotxi,erotyi,erotzi,fdum(3)
 integer :: i,j,itype,ierr,naccreted
 integer(kind=8) :: np,nptot,np_rho(maxtypes),np_rho_thread(maxtypes)

 ! initialise values
 itype  = igas
 pmassi = massoftype(igas)
 ekin   = 0.
 etherm = 0.
 if (maxvxyzu < 4 .and. gamma < 1.0001 .and. ieos/=9) etherm = 1.5*polyk
 epot = 0.
 emag = 0.
 etot = 0.
 xmom = 0.
 ymom = 0.
 zmom = 0.
 angx = 0.
 angy = 0.
 angz = 0.
 vrms = 0.
 rmsmach = 0.
 np = 0
 naccreted = 0
 accretedmass = 0.
 xmomacc = 0.
 ymomacc = 0.
 zmomacc = 0.
 angaccx = 0.
 angaccy = 0.
 angaccz = 0.
 erotx   = 0.
 eroty   = 0.
 erotz   = 0.
 mgas    = 0.
 mdust   = 0.
 if (maxalpha==maxp) then
    alphai = 0.
 else
    alphai = alpha
 endif
 totlum      = 0.
 ionfrac_eta = 0.
 np_rho      = 0
 call initialise_ev_data(ielements,ev_action,ev_data)
!
!$omp parallel default(none) &
!$omp shared(xyzh,vxyzu,iexternalforce,npart,t,id) &
!$omp shared(alphaind,massoftype,irealvisc) &
!$omp shared(ieos,gamma,nptmass,xyzmh_ptmass,vxyz_ptmass) &
!$omp shared(Bxyz,Bevol,divBsymm,divcurlB,alphaB,iphase,poten,dustfrac) &
!$omp shared(use_ohm,use_hall,use_ambi,ion_rays,ion_thermal,nelements,n_R,n_electronT,ionfrac_eta) &
!$omp shared(ielements,ev_data,ev_action,np_rho,erot_com) &
!$omp shared(calc_erot,gas_only,irhoX,irhoA,ialphaX,iviscX,iviscA,iviscN) &
!$omp shared(idustX,idustA,ibdyX,ibdyA,istarX,istarA,idmX,idmA,iblgX,iblgA,igasX,igasA) &
!$omp shared(idtgX,idtgA,idtgN,itsA,itsN,ientrop) &
!$omp shared(idivBX,idivBA,ihdivBX,ihdivBA,ibetaX,ibetaA,ibetaN) &
!$omp shared(itX,itA,itN,ietaFX,ietaFA,ietaFN,iohmX,iohmA,iohmN,iohmfX,iohmfA,iohmfN) &
!$omp shared(ihallX,ihallA,ihallN,iahallX,iahallA,iahallN) &
!$omp shared(ihallfX,ihallfA,ihallfN,iahallfX,iahallfA,iahallfN) &
!$omp shared(iambiX,iambiA,iambiN,iambifX,iambifA,iambifN) &
!$omp shared(ivelX,ivelA,ivelN,ivionX,ivionA,ivionN,ivdftX,ivdftA,ivdftN) &
!$omp shared(inenX,inenA,inenN,ineX,ineA,innX,innA,inihrX,inihrA,inimrX,inimrA) &
!$omp shared(ingnX,ingnA,ingX,ingA,ingpX,ingpA,inistX,inistA,inidtX,inidtA) &
!$omp shared(inhX,inhA,inheX,inheA,innaX,innaA,inmgX,inmgA,inkX,inkA) &
!$omp shared(inhedX,inhedA,innadX,innadA,inmgdX,inmgdA,inkdX,inkdA) &
!$omp private(i,j,xi,yi,zi,hi,rhoi,vxi,vyi,vzi,Bxi,Byi,Bzi,epoti,vsigi,v2i) &
!$omp private(ponrhoi,spsoundi,B2i,dumx,dumy,dumz,acci,valfven2i,divBi,hdivBonBi) &
!$omp private(rho1i,shearparam_art,shearparam_phys,ratio_phys_to_av,betai) &
!$omp private(gasfrac,dustfraci,dust_to_gas) &
!$omp private(ierr,temperature,etaart,etaart1,etaohm,etahall,etaambi,vioni,vion,vdrift,data_out) &
!$omp private(erotxi,erotyi,erotzi,fdum) &
!$omp private(ev_data_thread,np_rho_thread) &
!$omp firstprivate(alphai,itype,pmassi) &
#ifdef DUST
!$omp shared(grainsize,graindens,idrag) &
!$omp private(tsi,iregime) &
#endif
#ifdef LIGHTCURVE
!$omp shared(luminosity) &
#endif
!$omp reduction(+:np,xmom,ymom,zmom,angx,angy,angz,erotx,eroty,erotz,mgas,mdust) &
!$omp reduction(+:naccreted,xmomacc,ymomacc,zmomacc,angaccx,angaccy,angaccz) &
!$omp reduction(+:ekin,etherm,emag,epot,vrms,rmsmach,accretedmass,totlum)
 call initialise_ev_data(ielements,ev_action,ev_data_thread)
 np_rho_thread = 0
!$omp do
 do i=1,npart
    !OK: skip calculating for particles on other procs
    !Necessary if xyzh not AllReduced, requires sums to be AllReduced
    !if (id  /=  ibelong(xyzh(:,i),id)) cycle

    xi = xyzh(1,i)
    yi = xyzh(2,i)
    zi = xyzh(3,i)
    hi = xyzh(4,i)
    if (.not.isdead_or_accreted(hi)) then
       if (maxphase==maxp) then
          itype = iamtype(iphase(i))
          if (itype <= 0) call fatal('energies','particle type <= 0')
          pmassi = massoftype(itype)
       endif

       rhoi = rhoh(hi,pmassi)
       call ev_update(ev_data_thread,rhoi,irhoX,irhoA)
       if (.not.gas_only) then
          select case(itype)
          case(igas)
             call ev_rhoupdate(ev_data_thread,rhoi,igasX, igasA, itype,np_rho_thread)
          case(idust)
             call ev_rhoupdate(ev_data_thread,rhoi,idustX,idustA,itype,np_rho_thread)
          case(iboundary)
             call ev_rhoupdate(ev_data_thread,rhoi,ibdyX, ibdyA, itype,np_rho_thread)
          case(istar)
             call ev_rhoupdate(ev_data_thread,rhoi,istarX,istarA,itype,np_rho_thread)
          case(idarkmatter)
             call ev_rhoupdate(ev_data_thread,rhoi,idmX,  idmA,  itype,np_rho_thread)
          case(ibulge)
             call ev_rhoupdate(ev_data_thread,rhoi,iblgX, iblgA, itype,np_rho_thread)
          end select
       endif

       np   = np + 1

       vxi  = vxyzu(1,i)
       vyi  = vxyzu(2,i)
       vzi  = vxyzu(3,i)

       !  linear momentum
       xmom = xmom + pmassi*vxi
       ymom = ymom + pmassi*vyi
       zmom = zmom + pmassi*vzi

       ! angular momentum
       angx = angx + pmassi*(yi*vzi - zi*vyi)
       angy = angy + pmassi*(zi*vxi - xi*vzi)
       angz = angz + pmassi*(xi*vyi - yi*vxi)

       ! kinetic energy & rms velocity
       v2i  = vxi*vxi + vyi*vyi + vzi*vzi
       ekin = ekin + pmassi*v2i
       vrms = vrms + v2i

       ! rotational energy around each axis through the Centre of mass
       ! note: centre of mass is updated only when dumpfiles are created
       if (calc_erot) then
          call get_erot(xi,yi,zi,vxi,vyi,vzi,pmassi,erotxi,erotyi,erotzi)
          erotx = erotx + erotxi
          eroty = eroty + erotyi
          erotz = erotz + erotzi
       endif

       if (iexternalforce > 0) then
          dumx = 0.
          dumy = 0.
          dumz = 0.
          call externalforce(iexternalforce,xi,yi,zi,hi,t,dumx,dumy,dumz,epoti,ii=i)
          call externalforce_vdependent(iexternalforce,xyzh(1:3,i),vxyzu(1:3,i),fdum,epoti)
          epot = epot + pmassi*epoti
       endif
       if (nptmass > 0) then
          dumx = 0.
          dumy = 0.
          dumz = 0.
          call get_accel_sink_gas(nptmass,xi,yi,zi,hi,xyzmh_ptmass,dumx,dumy,dumz,epoti)
          epot = epot + pmassi*epoti
       endif
       if (gravity) epot = epot + poten(i)
       !
       ! the following apply ONLY to gas particles
       !
       isgas: if (itype==igas) then

          if (use_dustfrac) then
             dustfraci   = dustfrac(i)
             gasfrac     = 1. - dustfraci
             dust_to_gas = dustfraci/gasfrac
             call ev_update(ev_data_thread,dust_to_gas,idtgX,idtgA,idtgN)
             mgas        = mgas + pmassi*gasfrac
             mdust       = mdust + pmassi*dustfraci
          else
             dustfraci = 0.
             gasfrac   = 1.
          endif

          ! thermal energy
          if (maxvxyzu >= 4) then
             etherm = etherm + pmassi*utherm(vxyzu(4,i),rhoi)*gasfrac
             call equationofstate(ieos,ponrhoi,spsoundi,rhoi,xi,yi,zi,vxyzu(4,i))
          else
             call equationofstate(ieos,ponrhoi,spsoundi,rhoi,xi,yi,zi)
             if (ieos==2 .and. gamma > 1.001) then
                !--thermal energy using polytropic equation of state
                etherm = etherm + pmassi*ponrhoi/(gamma-1.)*gasfrac
             else if (ieos==9) then
                !--thermal energy using piecewise polytropic equation of state
                etherm = etherm + pmassi*ponrhoi/(gamma_pwp(rhoi)-1.)*gasfrac
             endif
          endif
          vsigi = spsoundi
          ! entropy
          call ev_update(ev_data_thread,pmassi*ponrhoi*rhoi**(1.-gamma),iA=ientrop)

#ifdef DUST
          ! min and mean stopping time
          if (use_dustfrac) then
             call get_ts(idrag,grainsize,graindens,rhoi*gasfrac,rhoi*dustfraci,spsoundi,0.,tsi,iregime)
             call ev_update(ev_data_thread,tsi,iA=itsA,iN=itsN)
          endif
#endif

#ifdef LIGHTCURVE
          totlum = totlum + luminosity(i)
#endif

          ! rms mach number
          if (spsoundi > 0.) rmsmach = rmsmach + v2i/spsoundi**2

          ! max of dissipation parameters
          if (maxalpha==maxp) then
             alphai = alphaind(1,i)
             call ev_update(ev_data_thread,alphai,ialphaX)
          endif

          ! physical viscosity
          if (irealvisc /= 0) then
             shearparam_art  = 0.1*alphai*hi*vsigi
             shearparam_phys = shearfunc(xi,yi,zi,spsoundi)
             if (shearparam_art > 0.) then
                ratio_phys_to_av = shearparam_phys/shearparam_art
             else
                ratio_phys_to_av = 0.
             endif
             call ev_update(ev_data_thread,ratio_phys_to_av,iviscX,iviscA,iviscN)
          endif

          ! mhd parameters
          if (mhd) then
             if (maxvecp==maxp) then
                Bxi = Bxyz(1,i)
                Byi = Bxyz(2,i)
                Bzi = Bxyz(3,i)
             else
                Bxi = Bevol(1,i)
                Byi = Bevol(2,i)
                Bzi = Bevol(3,i)
             endif
             B2i       = Bxi*Bxi + Byi*Byi + Bzi*Bzi
             rho1i     = 1./rhoi
             valfven2i = B2i*rho1i
             vsigi     = sqrt(valfven2i + spsoundi*spsoundi)
             emag      = emag + pmassi*B2i*rho1i

             divBi     = abs(divBsymm(i))
             if (B2i > 0.) then
                hdivBonBi = hi*divBi/sqrt(B2i)
                betai     = 2.0*ponrhoi*rhoi/B2i ! plasma beta
             else
                hdivBonBi = 0.
                betai     = 0.
             endif
             call ev_update(ev_data_thread,divBi,    idivBX, idivBA )
             call ev_update(ev_data_thread,hdivBonBi,ihdivBX,ihdivBA)
             call ev_update(ev_data_thread,betai,    ibetaX, ibetaA, ibetaN)

             if ( mhd_nonideal ) then
                temperature = get_temperature_from_ponrho(ponrhoi)
                call nicil_get_eta(etaohm,etahall,etaambi,sqrt(B2i),rhoi,temperature, &
                                   n_R(:,i),n_electronT(i),ierr,data_out)
                call nicil_get_vion(etaambi,vxi,vyi,vzi,Bxi,Byi,Bzi,real(divcurlB(2:4,i)),vioni,ierr)
                etaart  = 0.5*hi*vsigi*alphaB
                if (etaart > 0.) then
                   etaart1 = 1.0/etaart
                else
                   etaart1 = 0.0
                endif
                call ev_update(ev_data_thread,temperature,      itX,   itA   ,itN   )
                call ev_update(ev_data_thread,etaart,           ietaFX,ietaFA,ietaFN)
                if (use_ohm) then
                   call ev_update(ev_data_thread,etaohm,        iohmX, iohmA, iohmN )
                   call ev_update(ev_data_thread,etaohm*etaart1,iohmfX,iohmfA,iohmfN)
                endif
                if (use_hall) then
                   call ev_update(ev_data_thread,    etahall,         ihallX,  ihallA,  ihallN  )
                   call ev_update(ev_data_thread,abs(etahall),        iahallX, iahallA, iahallN )
                   call ev_update(ev_data_thread,    etahall*etaart1, ihallfX, ihallfA, ihallfN )
                   call ev_update(ev_data_thread,abs(etahall)*etaart1,iahallfX,iahallfA,iahallfN)
                endif
                if (use_ambi) then
                   vion   = sqrt( dot_product(vioni,vioni) )
                   vdrift = sqrt( (vioni(1)-vxi)**2 + (vioni(2)-vyi)**2 + (vioni(3)-vzi)**2)
                   call ev_update(ev_data_thread,etaambi,        iambiX, iambiA, iambiN )
                   call ev_update(ev_data_thread,etaambi*etaart1,iambifX,iambifA,iambifN)
                   call ev_update(ev_data_thread,sqrt(v2i),      ivelX,  ivelA,  ivelN  )
                   call ev_update(ev_data_thread,vion,           ivionX, ivionA, ivionN )
                   call ev_update(ev_data_thread,vdrift,         ivdftX, ivdftA, ivdftN )
                endif
                if (data_out(7) > 0.0) then
                   call ev_update(ev_data_thread,data_out(6)/data_out(7),inenX,inenA,inenN)
                   ionfrac_eta(1,i) = real(data_out(6)/data_out(7),kind=4)
                else
                   call ev_update(ev_data_thread,0.0,                    inenX,inenA,inenN)
                   ionfrac_eta(1,i) = 0.0
                endif
                ionfrac_eta(2,i) = real(etaohm, kind=4)  ! Save eta_OR for the dump file
                ionfrac_eta(3,i) = real(etahall,kind=4)  ! Save eta_HE for the dump file
                ionfrac_eta(4,i) = real(etaambi,kind=4)  ! Save eta_AD for the dump file
                call ev_update(ev_data_thread,      data_out( 6), ineX,   ineA             )
                call ev_update(ev_data_thread,      data_out( 7), innX,   innA             )
                if (ion_rays) then
                   call ev_update(ev_data_thread,   data_out( 8),inihrX,   inihrA          )
                   call ev_update(ev_data_thread,   data_out( 9),inimrX,   inimrA          )
                   call ev_update(ev_data_thread,   data_out(12),ingnX,    ingnA           )
                   call ev_update(ev_data_thread,   data_out(13),ingX,     ingA            )
                   call ev_update(ev_data_thread,   data_out(14),ingpX,    ingpA           )
                endif
                if (ion_thermal) then
                   call ev_update(ev_data_thread,   data_out(10),inistX,   inistA          )
                   call ev_update(ev_data_thread,   data_out(11),inidtX,   inidtA          )
                   j = 17
                   if (nelements>=2) then
                      call ev_update(ev_data_thread,data_out( j),inhX,    inhA             ); j=j+1
                      call ev_update(ev_data_thread,data_out( j),inheX,   inheA            ); j=j+1
                   endif
                   if (nelements>=5) then
                      call ev_update(ev_data_thread,data_out( j),innaX,   innaA            ); j=j+1
                      call ev_update(ev_data_thread,data_out( j),inmgX,   inmgA            ); j=j+1
                      call ev_update(ev_data_thread,data_out( j),inkX,    inkA             ); j=j+1
                   endif
                   if (nlevels>=2) then
                      if (nelements>=2) then
                         call ev_update(ev_data_thread,data_out( j),inhedX,   inhedA       ); j=j+1
                      endif
                      if (nelements>=5) then
                         call ev_update(ev_data_thread,data_out( j),innadX,   innadA       ); j=j+1
                         call ev_update(ev_data_thread,data_out( j),inmgdX,   inmgdA       ); j=j+1
                         call ev_update(ev_data_thread,data_out( j),inkdX,    inkdA        ); j=j+1
                      endif
                   endif
                endif
             endif
          endif
       endif isgas

    elseif (was_accreted(iexternalforce,hi)) then
!
!--count accretion onto fixed potentials (external forces) separately
!
       naccreted = naccreted + 1
       vxi = vxyzu(1,i)
       vyi = vxyzu(2,i)
       vzi = vxyzu(3,i)
       if (maxphase==maxp) then
          pmassi = massoftype(iamtype(iphase(i)))
       else
          pmassi = massoftype(igas)
       endif
       xmomacc = xmomacc + pmassi*vxi
       ymomacc = ymomacc + pmassi*vyi
       zmomacc = zmomacc + pmassi*vzi

       angaccx = angaccx + pmassi*(yi*vzi - zi*vyi)
       angaccy = angaccy + pmassi*(zi*vxi - xi*vzi)
       angaccz = angaccz + pmassi*(xi*vyi - yi*vxi)

       accretedmass = accretedmass + pmassi
    endif
 enddo
!$omp enddo
!
!--add contribution from sink particles
!

!$omp do
 do i=1,nptmass
    xi     = xyzmh_ptmass(1,i)
    yi     = xyzmh_ptmass(2,i)
    zi     = xyzmh_ptmass(3,i)
    pmassi = xyzmh_ptmass(4,i)
    !--acci is the accreted mass on the sink
    acci   = xyzmh_ptmass(imacc,i)
    accretedmass = accretedmass + acci

    vxi    = vxyz_ptmass(1,i)
    vyi    = vxyz_ptmass(2,i)
    vzi    = vxyz_ptmass(3,i)

    !phii   = fxyz_ptmass(4,i)

    xmom   = xmom + pmassi*vxi
    ymom   = ymom + pmassi*vyi
    zmom   = zmom + pmassi*vzi

    angx = angx + pmassi*(yi*vzi - zi*vyi)
    angy = angy + pmassi*(zi*vxi - xi*vzi)
    angz = angz + pmassi*(xi*vyi - yi*vxi)

    angx   = angx + xyzmh_ptmass(ispinx,i)
    angy   = angy + xyzmh_ptmass(ispiny,i)
    angz   = angz + xyzmh_ptmass(ispinz,i)

    v2i    = vxi*vxi + vyi*vyi + vzi*vzi
    ekin   = ekin + pmassi*v2i

    ! rotational energy around each axis through the origin
    if (calc_erot) then
       call get_erot(xi,yi,zi,vxi,vyi,vzi,pmassi,erotxi,erotyi,erotzi)
       erotx = erotx + erotxi
       eroty = eroty + erotyi
       erotz = erotz + erotzi
    endif
 enddo
!$omp enddo
!$omp critical(collatedata)
 call collate_ev_data(ielements,ev_action,ev_data_thread,ev_data)
 if (.not.gas_only) then
    do i = 1,maxtypes
       np_rho(i) = np_rho(i) + np_rho_thread(i)
    enddo
 endif
!$omp end critical(collatedata)
!$omp end parallel

 !--Determing the number of active particles
 nptot     = reduce_fn('+',np)
 if (nptot > 0.) then
    dnptot = 1./real(nptot)
 else
    dnptot = 0.
 endif
 !--Finalise the arrays
 call finalise_ev_data(ielements,ev_data,ev_action,dnptot)

 ekin = 0.5*ekin
 emag = 0.5*emag

 ekin = reduce_fn('+',ekin)
 if (maxvxyzu >= 4 .or. gamma >= 1.0001) etherm = reduce_fn('+',etherm)
 emag = reduce_fn('+',emag)
 epot = reduce_fn('+',epot)
 if (nptmass > 1) epot = epot + epot_sinksink

 etot = ekin + etherm + emag + epot

 xmom = reduce_fn('+',xmom)
 ymom = reduce_fn('+',ymom)
 zmom = reduce_fn('+',zmom)
 totmom = sqrt(xmom*xmom + ymom*ymom + zmom*zmom)

 angx = reduce_fn('+',angx)
 angy = reduce_fn('+',angy)
 angz = reduce_fn('+',angz)
 angtot = sqrt(angx*angx + angy*angy + angz*angz)

 !--fill in the relevant array elements for energy & momentum
 ev_data(itime)   = t
 ev_data(iekin)   = ekin
 ev_data(ietherm) = etherm
 ev_data(iemag)   = emag
 ev_data(iepot)   = epot
 ev_data(ietot)   = etot
 ev_data(itotmom) = totmom
 ev_data(iangtot) = angtot

 if (calc_erot) then
    erotx = 0.5*erotx
    eroty = 0.5*eroty
    erotz = 0.5*erotz
    ev_data(ierot)  = sqrt(erotx*erotx + eroty*eroty + erotz*erotz)
    ev_data(ierotx) = erotx
    ev_data(ieroty) = eroty
    ev_data(ierotz) = erotz
 endif

 if (use_dustfrac) then
    mgas  = reduce_fn('+',mgas)
    mdust = reduce_fn('+',mdust)
 endif

 if (.not. gas_only) then
    do i = 1,maxtypes
       np_rho(i) = reduce_fn('+',np_rho(i))
    enddo
    ! correct the average densities
    if (np_rho(igas)        > 0) ev_data(igasA)  = ev_data(igasA) *nptot/np_rho(igas)
    if (np_rho(idust)       > 0) ev_data(idustA) = ev_data(idustA)*nptot/np_rho(idust)
    if (np_rho(iboundary)   > 0) ev_data(ibdyA)  = ev_data(ibdyA) *nptot/np_rho(iboundary)
    if (np_rho(istar)       > 0) ev_data(istarA) = ev_data(istarA)*nptot/np_rho(istar)
    if (np_rho(idarkmatter) > 0) ev_data(idmA)   = ev_data(idmA)  *nptot/np_rho(idarkmatter)
    if (np_rho(ibulge)      > 0) ev_data(iblgA)  = ev_data(iblgA) *nptot/np_rho(ibulge)
 endif
 vrms      = sqrt(reduce_fn('+',vrms)*dnptot)
 rmsmach   = sqrt(reduce_fn('+',rmsmach)*dnptot)
 ev_data(irms) = rmsmach

 if (iexternalforce > 0) then
    xmomacc   = reduce_fn('+',xmomacc)
    ymomacc   = reduce_fn('+',ymomacc)
    zmomacc   = reduce_fn('+',zmomacc)

    xmomall   = xmom + xmomacc
    ymomall   = ymom + ymomacc
    zmomall   = zmom + zmomacc
    ev_data(itotmom) = sqrt(xmomall*xmomall + ymomall*ymomall + zmomall*zmomall)

    angaccx = reduce_fn('+',angaccx)
    angaccy = reduce_fn('+',angaccy)
    angaccz = reduce_fn('+',angaccz)
    angxall = angx + angaccx
    angyall = angy + angaccy
    angzall = angz + angaccz
    ev_data(iangall) = sqrt(angxall*angxall + angyall*angyall + angzall*angzall)
 endif

 if (track_mass) then
    ev_data(iamass) = reduce_fn('+',accretedmass)
    ev_data(ieacc)  = accretedmass/accradius1 ! total accretion energy
 endif
 totlum = reduce_fn('+',totlum)
 if (track_lum) ev_data(ilum) = totlum

 return
end subroutine compute_energies
!----------------------------------------------------------------
!+
!  calculates the centre of mass for use in rotational energy
!+
!----------------------------------------------------------------
subroutine get_erot_com(npart,xyzh,vxyzu,nptmass,xyzmh_ptmass,vxyz_ptmass)
 use centreofmass, only: get_centreofmass
 implicit none
 integer, intent(in) :: npart,nptmass
 real,    intent(in) :: xyzh(:,:),vxyzu(:,:),xyzmh_ptmass(:,:),vxyz_ptmass(:,:)
 real :: xcom(3),vcom(3)

 if (calc_erot_com) then
    call get_centreofmass(xcom,vcom,npart,xyzh,vxyzu,nptmass,xyzmh_ptmass,vxyz_ptmass)
    erot_com(1:3) = real(xcom(1:3))
    erot_com(4:6) = real(vcom(1:3))
 endif

end subroutine get_erot_com
!----------------------------------------------------------------
!+
!  calculates rotational energy
!+
!----------------------------------------------------------------
subroutine get_erot(xi,yi,zi,vxi,vyi,vzi,pmassi,erotxi,erotyi,erotzi)
 implicit none
 real, intent(in)  :: xi,yi,zi,vxi,vyi,vzi,pmassi
 real, intent(out) :: erotxi,erotyi,erotzi
 real              :: dx,dy,dz,dvx,dvy,dvz
 real              :: rcrossvx,rcrossvy,rcrossvz,radxy2,radyz2,radxz2
 !
 erotxi = 0.0
 erotyi = 0.0
 erotzi = 0.0

 dx  = xi  - erot_com(1)
 dy  = yi  - erot_com(2)
 dz  = zi  - erot_com(3)
 dvx = vxi - erot_com(4)
 dvy = vyi - erot_com(5)
 dvz = vzi - erot_com(6)

 rcrossvx = (dy*dvz - dz*dvy)
 rcrossvy = (dz*dvx - dx*dvz)
 rcrossvz = (dx*dvy - dy*dvx)

 radxy2 = dx*dx + dy*dy
 radyz2 = dy*dy + dz*dz
 radxz2 = dx*dx + dz*dz

 if (radyz2 > 0.) erotxi = pmassi*rcrossvx*rcrossvx/radyz2
 if (radxz2 > 0.) erotyi = pmassi*rcrossvy*rcrossvy/radxz2
 if (radxy2 > 0.) erotzi = pmassi*rcrossvz*rcrossvz/radxy2
 !
end subroutine get_erot
!----------------------------------------------------------------
!+
!  initiallised the ev_data array to zero or huge (for min)
!+
!----------------------------------------------------------------
subroutine initialise_ev_data(ielements,evaction,evdata)
 implicit none
 integer, intent(in)            :: ielements
 integer(kind=1), intent(in)    :: evaction(:)
 real,            intent(inout) :: evdata(0:inumev)
 integer                        :: i
 !
 evdata = 0.0
 do i = 1,ielements
    if (evaction(i)==ievN) evdata(i) =  huge(evdata(i))
    if (evaction(i)==ievX) evdata(i) = -huge(evdata(i))
 enddo
 !
end subroutine initialise_ev_data
!----------------------------------------------------------------
!+
!  combines the ev_data from the various threads
!+
!----------------------------------------------------------------
subroutine collate_ev_data(ielements,evaction,evdata_thread,evdata)
 implicit none
 integer,         intent(in)    :: ielements
 integer(kind=1), intent(in)    :: evaction(:)
 real,            intent(in)    :: evdata_thread(0:inumev)
 real,            intent(inout) :: evdata(0:inumev)
 integer                        :: i
 !
 do i = 1,ielements
    select case(evaction(i))
    case(ievS,ievA)
       evdata(i) = evdata(i) + evdata_thread(i)
    case(ievX)
       evdata(i) = max(evdata(i),evdata_thread(i))
    case(ievN)
       evdata(i) = min(evdata(i),evdata_thread(i))
    end select
 enddo
 !
end subroutine collate_ev_data
!----------------------------------------------------------------
!+
!  update the ev_data_array
!  first subroutine: generic
!  second subroutine: for density of individual particle types
!+
!----------------------------------------------------------------
subroutine ev_update(evdata,val,iX,iA,iN)
 implicit none
 integer, optional, intent(in)    :: iX,iA,iN
 real,              intent(in)    :: val
 real,              intent(inout) :: evdata(0:inumev)
 !
 if (present(iX)) evdata(iX) = max(evdata(iX),val)
 if (present(iA)) evdata(iA) =     evdata(iA)+val
 if (present(iN)) evdata(iN) = min(evdata(iN),val)
 !
end subroutine ev_update
!
subroutine ev_rhoupdate(evdata,rhoi,iX,iA,itype,nprho)
 implicit none
 integer, intent(in)    :: iX,iA,itype
 real,    intent(in)    :: rhoi
 real,    intent(inout) :: evdata(0:inumev)
 integer(kind=8), intent(inout) :: nprho(:)
 !
 evdata(iX)   = max(evdata(iX),rhoi)
 evdata(iA)   = evdata(iA)+rhoi
 nprho(itype) = nprho(itype) + 1
 !
end subroutine ev_rhoupdate
!----------------------------------------------------------------
!+
!  Performs final generic housekeeping on the ev_data array
!+
!----------------------------------------------------------------
subroutine finalise_ev_data(ielements,evdata,evaction,dnptot)
 use mpiutils, only:reduceall_mpi
 implicit none
 integer,         intent(in)    :: ielements
 integer(kind=1), intent(in)    :: evaction(:)
 real,            intent(inout) :: evdata(0:inumev)
 real,            intent(in)    :: dnptot
 integer                        :: i
 !
 do i = 1,ielements
    select case(evaction(i))
    case(ievS)
       evdata(i) = reduce_fn('+',  evdata(i))
    case(ievA)
       evdata(i) = reduce_fn('+',  evdata(i))*dnptot
    case(ievN)
       evdata(i) = reduce_fn('min',evdata(i))
    case(ievX)
       evdata(i) = reduce_fn('max',evdata(i))
    end select
    if ( evdata(i) >  0.01*huge(evdata(i)) .or. &
         evdata(i) < -0.01*huge(evdata(i))) evdata(i) = 0.0
 enddo
 !
end subroutine finalise_ev_data
!----------------------------------------------------------------
end module energies<|MERGE_RESOLUTION|>--- conflicted
+++ resolved
@@ -22,10 +22,7 @@
 !    mpiutils, nicil, options, part, ptmass, viscosity
 !+
 !--------------------------------------------------------------------------
-<<<<<<< HEAD
-!#define reduce_fn(a,b) b
-=======
->>>>>>> a23808d6
+
 #define reduce_fn(a,b) reduceall_mpi(a,b)
 module energies
  use dim, only: calc_erot, calc_erot_com

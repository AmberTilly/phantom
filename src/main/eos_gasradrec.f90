--- conflicted
+++ resolved
@@ -139,11 +139,7 @@
     eion(1:2) = 0.  ! He recombination only
  elseif (irecomb == 3) then
     eion(1:4) = 0.  ! No recombination energy
-<<<<<<< HEAD
  else
-=======
- elseif (irecomb < 0 .or. irecomb > 3) then
->>>>>>> e2256959
     ierr = 1
  endif
  write(*,'(1x,a,i1,a)') 'Initialising gas+rad+rec EoS (irecomb = ',irecomb,')'
@@ -181,11 +177,7 @@
  select case(trim(name))
  case('irecomb')
     read(valstring,*,iostat=ierr) irecomb
-<<<<<<< HEAD
     if ((irecomb < 0) .or. (irecomb > 2)) call fatal(label,'irecomb = 0,1,2')
-=======
-    if ((irecomb < 0) .or. (irecomb > 3)) call fatal(label,'irecomb = 0,1,2,3')
->>>>>>> e2256959
     ngot = ngot + 1
  case default
     imatch = .false.
@@ -205,11 +197,7 @@
  use infile_utils, only:write_inopt
  integer, intent(in) :: iunit
 
-<<<<<<< HEAD
- call write_inopt(irecomb,'irecomb','recombination energy to include. 0=H2+H+He, 1=H+He, 2=He',iunit)
-=======
  call write_inopt(irecomb,'irecomb','recombination energy to include. 0=H2+H+He, 1=H+He, 2=He, 3=none',iunit)
->>>>>>> e2256959
 
 end subroutine write_options_eos_gasradrec
 

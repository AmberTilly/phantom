--- conflicted
+++ resolved
@@ -1287,7 +1287,6 @@
 
  select case(ientropy)
  case(1) ! Include only gas entropy (up to additive constants)
-<<<<<<< HEAD
      temp = pres * gmw / (rho * kb_on_mh)
      entropy = kb_on_mh * inv_mu * log(temp**1.5/rho)
 
@@ -1300,26 +1299,6 @@
      if (ieos /= 10) call fatal('eos','Using MESA tables to calculate S from rho and pres, but not using MESA EoS')
      call get_eos_eT_from_rhop_mesa(rho,pres,eint,temp)
 
-     ! Get entropy from rho and eint from MESA tables
-     if (present(ierr)) then
-        call getvalue_mesa(rho,eint,9,logentropy,ierr)
-     else
-        call getvalue_mesa(rho,eint,9,logentropy)
-     endif
-     entropy = 10.d0**logentropy
-=======
-    temp = pres * gmw / (rho * kb_on_mh)
-    entropy = kb_on_mh * inv_mu * log(temp**1.5/rho)
-
- case(2) ! Include both gas and radiation entropy (up to additive constants)
-    temp = pres * gmw / (rho * kb_on_mh) ! Guess for temp
-    call get_idealgasplusrad_tempfrompres(pres,rho,gmw,temp) ! First solve for temp from rho and pres
-    entropy = kb_on_mh * inv_mu * log(temp**1.5/rho) + 4.*radconst*temp**3 / (3.*rho)
-
- case(3) ! Get entropy from MESA tables if using MESA EoS
-    if (ieos /= 10) call fatal('eos','Using MESA tables to calculate S from rho and pres, but not using MESA EoS')
-    call get_eos_eT_from_rhop_mesa(rho,pres,eint,temp)
-
     ! Get entropy from rho and eint from MESA tables
     if (present(ierr)) then
        call getvalue_mesa(rho,eint,9,logentropy,ierr)
@@ -1327,17 +1306,12 @@
        call getvalue_mesa(rho,eint,9,logentropy)
     endif
     entropy = 10.**logentropy
->>>>>>> 2c7ca5dd
 
  case default
     entropy = 0.
     call fatal('eos','Unknown ientropy (can only be 1, 2, or 3)')
  end select
-<<<<<<< HEAD
   
-=======
-
->>>>>>> 2c7ca5dd
 end function entropy
 
 
@@ -1351,12 +1325,8 @@
  use physcon, only:kb_on_mh
  real, intent(in)    :: pres,S,rhoguess
  real, intent(inout) :: rho
-<<<<<<< HEAD
- real(kind=8)        :: corr,dSdsrho,S_plus_dS,srho_plus_dsrho,srho
-=======
  real                :: srho,srho_plus_dsrho,S_plus_dS,dSdsrho
  real(kind=8)        :: corr
->>>>>>> 2c7ca5dd
  real, parameter     :: eoserr=1d-9,dfac=1d-12
  integer, intent(in) :: ientropy
  ! We apply the Newton-Raphson method directly to rho^1/2 ("srho") instead

--- conflicted
+++ resolved
@@ -33,14 +33,9 @@
 !+
 !--------------------------------------------------------------------------
 module step_lf_global
-<<<<<<< HEAD
  use dim,  only:maxp,maxvxyzu,maxBevol,do_radiation
- use part, only:vpred,Bpred,dustpred
+ use part, only:vpred,Bpred,dustpred,ppred
  use part, only:radiation,iradxi,idflux,ixipred
-=======
- use dim,  only:maxp,maxvxyzu,maxBevol
- use part, only:vpred,Bpred,dustpred,ppred
->>>>>>> eb7144a0
  use timestep_ind, only:maxbins,itdt,ithdt,itdt1,ittwas
  implicit none
  character(len=80), parameter, public :: &  ! module version
@@ -112,12 +107,8 @@
                           iphase,iamtype,massoftype,maxphase,igas,idust,mhd,maxBevol,&
                           iamboundary,get_ntypes,npartoftype,&
                           dustfrac,dustevol,ddustevol,temperature,alphaind,nptmass,store_temperature,&
-<<<<<<< HEAD
-                          dustprop,ddustprop,dustproppred,ndustsmall
+                          dustprop,ddustprop,dustproppred,ndustsmall,pxyzu,dens,metrics,metricderivs
  use part,           only:radiation
-=======
-                          dustprop,ddustprop,dustproppred,ndustsmall,pxyzu,dens,metrics,metricderivs
->>>>>>> eb7144a0
  use eos,            only:get_spsound
  use options,        only:avdecayconst,alpha,ieos,alphamax
  use deriv,          only:derivs
@@ -192,11 +183,7 @@
 
  !$omp parallel do default(none) &
  !$omp shared(npart,xyzh,vxyzu,fxyzu,iphase,hdtsph,store_itype) &
-<<<<<<< HEAD
- !$omp shared(radiation)&
-=======
- !$omp shared(pxyzu) &
->>>>>>> eb7144a0
+ !$omp shared(radiation,pxyzu)&
  !$omp shared(Bevol,dBevol,dustevol,ddustevol,use_dustfrac) &
  !$omp shared(dustprop,ddustprop,dustproppred) &
 #ifdef IND_TIMESTEPS
@@ -231,15 +218,10 @@
        endif
        if (itype==igas) then
           if (mhd)          Bevol(:,i)    = Bevol(:,i)        + hdti*dBevol(:,i)
-<<<<<<< HEAD
-          if (use_dustfrac) dustevol(:,i) = abs(dustevol(:,i) + hdti*ddustevol(:,i))
-          if (do_radiation) then
-            radiation(iradxi,i) = radiation(iradxi,i) + hdti*radiation(idflux,i)
-=======
+          if (do_radiation) radiation(iradxi,i) = radiation(iradxi,i) + hdti*radiation(idflux,i)
           if (use_dustfrac) then
              dustevol(:,i) = abs(dustevol(:,i) + hdti*ddustevol(:,i))
              if (use_dustgrowth) dustprop(:,i) = dustprop(:,i) + hdti*ddustprop(:,i)
->>>>>>> eb7144a0
           endif
        endif
     endif
@@ -298,17 +280,12 @@
           itype = iamtype(iphase(i))
           pmassi = massoftype(itype)
           if (iamboundary(itype)) then
-<<<<<<< HEAD
-             vpred(:,i) = vxyzu(:,i)
-             if (mhd)            Bpred(:,i)  = Bevol (:,i)
-=======
              if (gr) then
                 ppred(:,i) = pxyzu(:,i)
              else
                 vpred(:,i) = vxyzu(:,i)
              endif
              if (mhd)          Bpred(:,i)  = Bevol (:,i)
->>>>>>> eb7144a0
              if (use_dustgrowth) dustproppred(:,i) = dustprop(:,i)
              if (use_dustfrac)   dustpred(:,i) = dustevol(:,i)
              if (do_radiation)   radiation(ixipred,i) = radiation(iradxi,i)
@@ -490,15 +467,12 @@
              if (use_dustgrowth .and. itype==idust) dustprop(:,i) = dustprop(:,i) + dti*ddustprop(:,i)
              if (itype==igas) then
                 if (mhd)          Bevol(:,i)    = Bevol(:,i)    + dti*dBevol(:,i)
-<<<<<<< HEAD
-                if (use_dustfrac) dustevol(:,i) = dustevol(:,i) + dti*ddustevol(:,i)
                 if (do_radiation) then
                    radiation(iradxi,i) = radiation(iradxi,i) + dti*radiation(idflux,i)
-=======
+                endif
                 if (use_dustfrac) then
                    dustevol(:,i) = dustevol(:,i) + dti*ddustevol(:,i)
                    if (use_dustgrowth) dustprop(:,i) = dustprop(:,i) + dti*ddustprop(:,i)
->>>>>>> eb7144a0
                 endif
              endif
              twas(i) = twas(i) + dti
@@ -516,15 +490,12 @@
           if (itype==idust .and. use_dustgrowth) dustprop(:,i) = dustprop(:,i) + hdti*ddustprop(:,i)
           if (itype==igas) then
              if (mhd)          Bevol(:,i)  = Bevol(:,i)  + hdti*dBevol(:,i)
-<<<<<<< HEAD
-             if (use_dustfrac) dustevol(:,i) = dustevol(:,i) + hdti*ddustevol(:,i)
              if (do_radiation) then
                 radiation(iradxi,i) = radiation(iradxi,i) + hdti*radiation(idflux,i)
-=======
+             endif
              if (use_dustfrac) then
                 dustevol(:,i) = dustevol(:,i) + hdti*ddustevol(:,i)
                 if (use_dustgrowth) dustprop(:,i) = dustprop(:,i) + hdti*ddustprop(:,i)
->>>>>>> eb7144a0
              endif
           endif
           !
@@ -591,15 +562,12 @@
              ! corrector step for magnetic field and dust
              !
              if (mhd)          Bevol(:,i)  = Bevol(:,i)  + hdtsph*dBevol(:,i)
-<<<<<<< HEAD
-             if (use_dustfrac) dustevol(:,i) = dustevol(:,i) + hdtsph*ddustevol(:,i)
              if (do_radiation) then
                 radiation(iradxi,i) = radiation(iradxi,i) + hdtsph*radiation(idflux,i)
-=======
+             endif
              if (use_dustfrac) then
                 dustevol(:,i) = dustevol(:,i) + hdtsph*ddustevol(:,i)
                 if (use_dustgrowth) dustprop(:,i) = dustprop(:,i) + hdtsph*ddustprop(:,i)
->>>>>>> eb7144a0
              endif
           endif
 #endif
@@ -649,22 +617,10 @@
           if (use_dustgrowth) dustproppred(:,i) = dustprop(:,i)
           if (mhd)          Bpred(:,i)  = Bevol(:,i)
           if (use_dustfrac) dustpred(:,i) = dustevol(:,i)
-<<<<<<< HEAD
           if (do_radiation) radiation(ixipred,i) = radiation(iradxi,i)
           !
           ! shift v back to the half step
           !
-          vxyzu(:,i) = vxyzu(:,i) - hdtsph*fxyzu(:,i)
-          if (itype==idust .and. use_dustgrowth) dustprop(:,i) = dustprop(:,i) - hdtsph*ddustprop(:,i)
-          if (itype==igas) then
-             if (mhd)          Bevol(:,i)  = Bevol(:,i)  - hdtsph*dBevol(:,i)
-             if (use_dustfrac) dustevol(:,i) = dustevol(:,i) - hdtsph*ddustevol(:,i)
-             if (do_radiation) then
-                radiation(iradxi,i) = radiation(iradxi,i) - hdtsph*radiation(idflux,i)
-=======
-!
-! shift v back to the half step
-!
           if (gr) then
              pxyzu(:,i) = pxyzu(:,i) - hdtsph*fxyzu(:,i)
           else
@@ -676,7 +632,9 @@
              if (use_dustfrac) then
                 dustevol(:,i) = dustevol(:,i) - hdtsph*ddustevol(:,i)
                 if (use_dustgrowth) dustprop(:,i) = dustprop(:,i) - hdtsph*ddustprop(:,i)
->>>>>>> eb7144a0
+             endif
+             if (do_radiation) then
+                radiation(iradxi,i) = radiation(iradxi,i) - hdtsph*radiation(idflux,i)
              endif
           endif
 
@@ -689,13 +647,8 @@
 !
 !   get new force using updated velocity: no need to recalculate density etc.
 !
-<<<<<<< HEAD
-       call derivs(1,npart,nactive,xyzh,vpred,fxyzu,fext,divcurlv,divcurlB, &
-=======
-
        if (gr) vpred = vxyzu ! Need primitive utherm as a guess in cons2prim
        call derivs(2,npart,nactive,xyzh,vpred,fxyzu,fext,divcurlv,divcurlB, &
->>>>>>> eb7144a0
                      Bpred,dBevol,dustproppred,ddustprop,dustfrac,ddustevol,&
                      temperature,timei,dtsph,dtnew,ppred,dens,metrics)
        if (gr) vxyzu = vpred ! May need primitive variables elsewhere?
@@ -708,14 +661,11 @@
     call summary_printout(iprint,nptmass)
     call fatal('step','VELOCITY ITERATIONS NOT CONVERGED!!')
  endif
-<<<<<<< HEAD
-=======
 
 #ifdef GR
  call cons2primall(npart,xyzh,metrics,pxyzu,vxyzu,dens)
 #endif
 
->>>>>>> eb7144a0
  return
 end subroutine step
 

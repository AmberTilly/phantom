--- conflicted
+++ resolved
@@ -1196,19 +1196,12 @@
                                extradust,tfile,alphafile,idisk1,iprint,ierr)
  use dump_utils, only:read_array,match_tag
  use dim,        only:use_dust,h2chemistry,maxalpha,maxp,gravity,maxgrav,maxvxyzu,maxBevol, &
-<<<<<<< HEAD
-                      store_temperature,use_dustgrowth,maxdusttypes,gr
+                      store_temperature,use_dustgrowth,maxdusttypes,ndivcurlv,gr
  use part,       only:xyzh,xyzh_label,vxyzu,vxyzu_label,dustfrac,abundance,abundance_label, &
                       alphaind,poten,xyzmh_ptmass,xyzmh_ptmass_label,vxyz_ptmass,vxyz_ptmass_label, &
                       Bevol,Bxyz,Bxyz_label,nabundances,iphase,idust,tstop,deltav,dustfrac_label, &
-                      tstop_label,deltav_label,temperature,dustprop,dustprop_label,St,pxyzu,pxyzu_label
-=======
-                      store_temperature,use_dustgrowth,maxdusttypes,ndivcurlv
- use part,       only:xyzh,xyzh_label,vxyzu,vxyzu_label,dustfrac,abundance,abundance_label, &
-                      alphaind,poten,xyzmh_ptmass,xyzmh_ptmass_label,vxyz_ptmass,vxyz_ptmass_label, &
-                      Bevol,Bxyz,Bxyz_label,nabundances,iphase,idust,tstop,deltav,dustfrac_label, &
-                      tstop_label,deltav_label,temperature,dustprop,dustprop_label,St,divcurlv,divcurlv_label
->>>>>>> efe87fb9
+                      tstop_label,deltav_label,temperature,dustprop,dustprop_label,St,divcurlv,divcurlv_label, &
+                      pxyzu,pxyzu_label
 #ifdef IND_TIMESTEPS
  use part,       only:dt_in
 #endif
@@ -1223,11 +1216,7 @@
  logical               :: match
  logical               :: got_iphase,got_xyzh(4),got_vxyzu(4),got_abund(nabundances),got_alpha,got_poten
  logical               :: got_sink_data(nsinkproperties),got_sink_vels(3),got_Bxyz(3)
-<<<<<<< HEAD
- logical               :: got_psi,got_temp,got_dustprop(3),got_St,got_pxyzu(4)
-=======
- logical               :: got_psi,got_temp,got_dustprop(3),got_St,got_divcurlv(4)
->>>>>>> efe87fb9
+ logical               :: got_psi,got_temp,got_dustprop(3),got_St,got_divcurlv(4),got_pxyzu(4)
  character(len=lentag) :: tag,tagarr(64)
  integer :: k,i,iarr,ik,ndustfraci,ntstopi,ndustveli
 
@@ -1250,11 +1239,8 @@
  got_temp      = .false.
  got_dustprop  = .false.
  got_St        = .false.
-<<<<<<< HEAD
+ got_divcurlv  = .false.
  got_pxyzu     = .false.
-=======
- got_divcurlv  = .false.
->>>>>>> efe87fb9
 
  ndustfraci = 0
  ntstopi    = 0

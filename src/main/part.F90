--- conflicted
+++ resolved
@@ -347,17 +347,12 @@
 #endif
 #ifdef DUST_NUCLEATION
  +1                                   &  ! nucleation rate
-<<<<<<< HEAD
-   +4                                   &  ! moments
-   +1                                   &  ! mean molecular weight
-=======
  +4                                   &  ! normalized moments \hat{K}_i = K_i/n<H>
  +1                                   &  ! mean molecular weight
  +1                                   &  ! gamma
  +1                                   &  ! super saturation ratio
  +1                                   &  ! kappa dust
  +1                                   &  ! alpha
->>>>>>> 21944eeb
 #endif
 #ifdef KROME
  +krome_nmols                         &  ! abundance

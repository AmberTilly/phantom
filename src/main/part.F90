!--------------------------------------------------------------------------!
! The Phantom Smoothed Particle Hydrodynamics code, by Daniel Price et al. !
! Copyright (c) 2007-2020 The Authors (see AUTHORS)                        !
! See LICENCE file for usage and distribution conditions                   !
! http://phantomsph.bitbucket.io/                                          !
!--------------------------------------------------------------------------!
!+
!  MODULE: part
!
!  DESCRIPTION:
!  This module contains main particle data for the code and
!  functions used to query particle properties not stored.
!
!  Basically this module defines any quantity that is
!  stored on the particles and defines how that storage
!  is implemented. Thus any routine which requires knowledge
!  of the specifics of this storage should be placed here.
!  (for example, any routine that copies all of the variables
!   stored on a given particle).
!
!  REFERENCES: None
!
!  OWNER: Daniel Price
!
!  $Id$
!
!  RUNTIME PARAMETERS: None
!
!  DEPENDENCIES: allocutils, dim, dtypekdtree, io, krome_user, mpiutils
!+
!--------------------------------------------------------------------------
module part
 use dim, only:ndim,maxp,maxsts,ndivcurlv,ndivcurlB,maxvxyzu,maxalpha,&
               maxptmass,maxdvdx,nsinkproperties,mhd,maxmhd,maxBevol,&
               maxp_h2,nabundances,maxtemp,periodic,&
               maxgrav,ngradh,maxtypes,h2chemistry,gravity,maxp_dustfrac,&
               use_dust,store_temperature,lightcurve,maxlum,nalpha,maxmhdni, &
               maxne,maxp_growth,maxdusttypes,maxdustsmall,maxdustlarge, &
<<<<<<< HEAD
               maxphase,maxgradh,maxan,maxdustan,maxmhdan,maxneigh,maxsp,&
               maxTdust,store_dust_temperature,use_krome,maxp_krome, &
               gr,maxgr,maxgran
=======
               maxphase,maxgradh,maxan,maxdustan,maxmhdan,maxneigh,maxprad, &
               do_radiation,gr,maxgr,maxgran
>>>>>>> a95d3e7f
 use dtypekdtree, only:kdnode
#ifdef KROME
 use krome_user, only: krome_nmols
#endif
 implicit none
 character(len=80), parameter, public :: &  ! module version
    modid="$Id$"
!
!--basic storage needed for read/write of particle data
!

 real, allocatable :: xyzh(:,:)
 real, allocatable :: xyzh_soa(:,:)
 real, allocatable :: vxyzu(:,:)
 real(kind=4), allocatable :: alphaind(:,:)
 real(kind=4), allocatable :: divcurlv(:,:)
 real(kind=4), allocatable :: divcurlB(:,:)
 real, allocatable :: Bevol(:,:)
 real, allocatable :: Bxyz(:,:)
 character(len=*), parameter :: xyzh_label(4) = (/'x','y','z','h'/)
 character(len=*), parameter :: vxyzu_label(4) = (/'vx','vy','vz','u '/)
 character(len=*), parameter :: Bxyz_label(3) = (/'Bx','By','Bz'/)
!
!--storage of dust properties
!
 real :: grainsize(maxdusttypes)
 real :: graindens(maxdusttypes)
!
!--storage of dust growth properties
!
 real, allocatable :: dustprop(:,:) !- size and intrinsic density
 real, allocatable :: dustgasprop(:,:) !- gas related quantites interpolated on dust particles (see Force.F90)
 real, allocatable :: VrelVf(:)
 character(len=*), parameter :: dustprop_label(2) = (/'grainsize','graindens'/)
 character(len=*), parameter :: dustgasprop_label(4) = (/'csound','rhogas','St    ','dv    '/)
 character(len=*), parameter :: VrelVf_label = 'Vrel/Vfrag'
 !- options
 logical, public             :: this_is_a_test  = .false.
 logical, public             :: this_is_a_flyby = .false.
!
!--storage in divcurlv
!
 integer, parameter :: idivv = 1
 integer, parameter :: icurlvx = 2
 integer, parameter :: icurlvy = 3
 integer, parameter :: icurlvz = 4
 character(len=*), parameter :: divcurlv_label(4) = &
   (/'divv  ','curlvx','curlvy','curlvz'/)
!
!--storage in divcurlB
!
 integer, parameter :: idivB = 1
 integer, parameter :: icurlBx = 2
 integer, parameter :: icurlBy = 3
 integer, parameter :: icurlBz = 4
 character(len=*), parameter :: divcurlB_label(4) = &
   (/'divB  ','curlBx','curlBy','curlBz'/)
!
!--velocity gradients
!
 real(kind=4), allocatable :: dvdx(:,:)
 character(len=*), parameter :: dvdx_label(9) = &
   (/'dvxdx','dvxdy','dvxdz', &
     'dvydx','dvydy','dvydz', &
     'dvzdx','dvzdy','dvzdz'/)
!
!--H2 and KROME chemistry
!
 integer, parameter :: ih2ratio  = 1 ! ratio of H2 to H
 integer, parameter :: iHI       = 2 ! HI abundance
 integer, parameter :: iproton   = 3 ! proton abundance
 integer, parameter :: ielectron = 4 ! electron abundance
 integer, parameter :: iCO       = 5 ! CO abundance
 real, allocatable :: abundance(:,:)
#ifdef KROME
 character(len=16)  :: abundance_label(krome_nmols)
#else
 character(len=*), parameter :: abundance_label(5) = &
   (/'h2ratio','abHIq  ','abhpq  ','abeq   ','abco   '/)
#endif
!
!--storage of temperature
!
 real, allocatable :: temperature(:)
!
!--one-fluid dust (small grains)
!
 real, allocatable :: dustfrac(:,:)
 real, allocatable :: dustevol(:,:)
 real, allocatable :: deltav(:,:,:)
 character(len=*), parameter :: dustfrac_label(maxdusttypes) = 'dustfrac'
 character(len=*), parameter :: tstop_label(maxdusttypes) = 'tstop'
 character(len=*), parameter :: deltav_label(3) = &
   (/'deltavx','deltavy','deltavz'/)
!
!--General relativity
!
 real, allocatable :: pxyzu(:,:) !pxyzu(maxvxyzu,maxgr)
 character(len=*), parameter :: pxyzu_label(4) = (/'px     ','py     ','pz     ','entropy'/)
 real, allocatable :: dens(:) !dens(maxgr)
 real, allocatable :: metrics(:,:,:,:) !metrics(0:3,0:3,2,maxgr)
 real, allocatable :: metricderivs(:,:,:,:) !metricderivs(0:3,0:3,3,maxgr)

!
!--sink particles
!
 integer, parameter :: ihacc  = 5  ! accretion radius
 integer, parameter :: ihsoft = 6  ! softening radius
 integer, parameter :: imacc  = 7  ! accreted mass
 integer, parameter :: ispinx = 8  ! spin angular momentum x
 integer, parameter :: ispiny = 9  ! spin angular momentum y
 integer, parameter :: ispinz = 10 ! spin angular momentum z
 integer, parameter :: i_tlast = 11 ! time of last injection
 integer, parameter :: ilum   = 12 ! luminosity
 integer, parameter :: iTeff  = 13 ! effective temperature
 integer, parameter :: iReff  = 14 ! effective radius
 integer, parameter :: imloss = 15 ! mass loss rate
 real, allocatable :: xyzmh_ptmass(:,:)
 real, allocatable :: vxyz_ptmass(:,:)
 real, allocatable :: fxyz_ptmass(:,:),fxyz_ptmass_sinksink(:,:)
 integer :: nptmass = 0   ! zero by default
 real    :: epot_sinksink
 character(len=*), parameter :: xyzmh_ptmass_label(nsinkproperties) = &
  (/'x        ','y        ','z        ','m        ','h        ',&
    'hsoft    ','maccreted','spinx    ','spiny    ','spinz    ',&
    'tlast    ','lum      ','Teff     ','Reff     ','mdotloss '/)
 character(len=*), parameter :: vxyz_ptmass_label(3) = (/'vx','vy','vz'/)
!
!--self-gravity
!
 real(kind=4), allocatable :: poten(:)
!
!--Non-ideal MHD
!
 real, allocatable :: n_R(:,:)
 real, allocatable :: n_electronT(:)
 real, allocatable :: eta_nimhd(:,:)
 integer, parameter :: iohm  = 1 ! eta_ohm
 integer, parameter :: ihall = 2 ! eta_hall
 integer, parameter :: iambi = 3 ! eta_ambi
 integer, parameter :: iion  = 4 ! ionisation fraction
#ifdef NONIDEALMHD
 character(len=*), parameter :: eta_nimhd_label(4) = (/'eta_{OR}','eta_{HE}','eta_{AD}','ne/n    '/)
#endif
!
<<<<<<< HEAD
!--Dust formation - theory of moments
!
 real, allocatable :: dust_temp(:)
 integer, parameter :: n_nucleation = 8
#ifdef NUCLEATION
 real, allocatable :: nucleation(:,:)
 character(len=*), parameter :: nucleation_label(n_nucleation) = (/'Jstar','K0   ','K1   ','K2   ','K3   ','mu   ','S    ','kappa'/)
#endif
!
!--KROME variables
!
 real, allocatable :: gamma_chem(:)
 real, allocatable :: mu_chem(:)
 real, allocatable :: T_chem(:)
 real, allocatable :: dudt_chem(:)
=======
!--radiation hydro, evolved quantities (which have time derivatives)
!
 real, allocatable  :: rad(:,:)
 integer, parameter :: iradxi = 1, &
                       maxirad= 1
 character(len=*), parameter :: rad_label(maxirad) = (/'xi'/)
!
!--additional quantities required for radiation hydro (not evolved)
!
 real, allocatable  :: radprop(:,:)
 integer, parameter :: ifluxx = 1, &
                       ifluxy = 2, &
                       ifluxz = 3, &
                       ikappa = 4, &
                       ithick = 5, &
                       inumph = 6, &
                       ivorcl = 7, &
                       maxradprop = 7
 character(len=*), parameter :: radprop_label(maxradprop) = &
    (/'radFx','radFy','radFz','kappa','thick','numph','vorcl'/)
>>>>>>> a95d3e7f
!
!--lightcurves
!
 real(kind=4), allocatable :: luminosity(:)
!
!--derivatives (only needed if derivs is called)
!
 real, allocatable         :: fxyzu(:,:)
 real, allocatable         :: dBevol(:,:)
 real(kind=4), allocatable :: divBsymm(:)
 real, allocatable         :: fext(:,:)
 real, allocatable         :: ddustevol(:,:)
 real, allocatable         :: ddustprop(:,:) !--grainsize is the only prop that evolves for now
 real, allocatable         :: drad(:,:)
 character(len=*), parameter :: ddustprop_label(2) = (/' ds/dt ','drho/dt'/)
!
!--storage associated with/dependent on timestepping
!
 real, allocatable   :: vpred(:,:)
 real, allocatable   :: ppred(:,:)
 real, allocatable   :: dustpred(:,:)
 real, allocatable   :: Bpred(:,:)
 real, allocatable   :: dustproppred(:,:)
 real, allocatable   :: radpred(:,:)
#ifdef IND_TIMESTEPS
 integer(kind=1), allocatable :: ibin(:)
 integer(kind=1), allocatable :: ibin_old(:)
 integer(kind=1), allocatable :: ibin_wake(:)
 real(kind=4),    allocatable :: dt_in(:)
 real,            allocatable :: twas(:)
#else
 integer(kind=1)    :: ibin_wake(1)
#endif

 integer(kind=1), allocatable    :: iphase(:)
 integer(kind=1), allocatable    :: iphase_soa(:)
 logical, public    :: all_active = .true.

 real(kind=4), allocatable :: gradh(:,:)
 real, allocatable         :: tstop(:,:)
!
!--storage associated with link list
!  (used for dead particle list also)
!
 integer, allocatable :: ll(:)
 real    :: dxi(ndim) ! to track the extent of the particles

!
!--particle belong
!
 integer, allocatable :: ibelong(:)

!
!--super time stepping
!
 integer(kind=1), allocatable :: istsactive(:)
 integer(kind=1), allocatable :: ibin_sts(:)

!
!--size of the buffer required for transferring particle <<<< FIX THIS FOR GR MPI
!  information between MPI threads
!
 integer, parameter, private :: usedivcurlv = min(ndivcurlv,1)
 integer, parameter :: ipartbufsize = 4 &  ! xyzh
   +maxvxyzu                            &  ! vxyzu
   +maxvxyzu                            &  ! vpred
   +maxvxyzu                            &  ! fxyzu
   +3                                   &  ! fext
   +usedivcurlv                         &  ! divcurlv
#ifndef CONST_AV
   +nalpha                              &  ! alphaind
#endif
#ifndef ANALYSIS
 +ngradh                              &  ! gradh
#endif
#ifdef MHD
 +maxBevol                            &  ! Bevol
   +maxBevol                            &  ! Bpred
#endif
#ifdef RADIATION
   +3*maxirad + maxradprop              &  ! rad,radpred,drad,radprop
#endif
#ifndef ANALYSIS
 +1                                   &  ! iphase
#endif
#ifdef DUST
 +maxdusttypes                        &  ! dustfrac
   +maxdustsmall                        &  ! dustevol
   +maxdustsmall                        &  ! dustpred
#ifdef DUSTGROWTH
   +1                                   &  ! dustproppred
   +1                                   &  ! ddustprop
#endif
#endif
#ifdef H2CHEM
 +nabundances                         &  ! abundance
#endif
#ifdef NUCLEATION
 +1                                   &  ! nucleation rate
   +4                                   &  ! moments
   +1                                   &  ! mean molecular weight
#endif
#ifdef KROME
 +krome_nmols                         &  ! abundance
   +1                                   &  ! variable gamma
   +1                                   &  ! variable mu
   +1                                   &  ! temperature
   +1                                   &  ! cooling rate
#endif
#ifdef GRAVITY
 +1                                   &  ! poten
#endif
#ifdef STORE_TEMPERATURE
 +1                                   &  ! temperature
#endif
#ifdef SINK_RADIATION
 +1                                   &  ! dust temperature
#endif
#ifdef IND_TIMESTEPS
 +1                                   &  ! ibin
   +1                                   &  ! ibin_old
   +1                                   &  ! ibin_wake
   +1                                   &  ! dt_in
   +1                                   &  ! twas
#endif
 +0
 
 real            :: hfact,Bextx,Bexty,Bextz
 integer         :: npart
 integer(kind=8) :: ntot
 integer         :: ideadhead = 0

 integer :: npartoftype(maxtypes)
 real    :: massoftype(maxtypes)

 integer :: ndustsmall,ndustlarge,ndusttypes
!
!--labels for each type
!  NOTE: If new particle is added, and it is allowed to be accreted onto
!        a sink particle, add it to the list in 'is_accretable' below
!  NOTE: set_boundaries_to_active = .true., but will be set to .false. at the
!        end of densityiterate.  This will allow boundary particles to always be
!         initialised (even on restarts where not all arrays, e.g. gradh,
!         are not saved)
!
 integer, parameter :: igas        = 1
 integer, parameter :: iboundary   = 3
 integer, parameter :: istar       = 4
 integer, parameter :: idarkmatter = 5
 integer, parameter :: ibulge      = 6
 integer, parameter :: idust       = 7
 integer, parameter :: idustlast   = idust + maxdustlarge - 1
 integer, parameter :: idustbound  = idustlast + 1
 integer, parameter :: idustboundl = idustbound + maxdustlarge - 1
 integer, parameter :: iunknown    = 0
 logical            :: set_boundaries_to_active = .true.
 integer :: i
 character(len=7), dimension(maxtypes), parameter :: &
   labeltype = (/'gas    ','empty  ','bound  ','star   ','darkm  ','bulge  ', &
                 ('dust   ', i=idust,idustlast),('dustbnd',i=idustbound,idustboundl)/)
!
!--generic interfaces for routines
!
 interface hrho
  module procedure hrho4,hrho8,hrho4_pmass,hrho8_pmass,hrhomixed_pmass
 end interface hrho

 private :: hrho4,hrho8,hrho4_pmass,hrho8_pmass,hrhomixed_pmass

contains

subroutine allocate_part
 use allocutils, only:allocate_array

 call allocate_array('xyzh', xyzh, 4, maxp)
 call allocate_array('xyzh_soa', xyzh_soa, maxp, 4)
 call allocate_array('vxyzu', vxyzu, maxvxyzu, maxp)
 call allocate_array('alphaind', alphaind, nalpha, maxalpha)
 call allocate_array('divcurlv', divcurlv, ndivcurlv, maxp)
 call allocate_array('dvdx', dvdx, 9, maxp)
 call allocate_array('divcurlB', divcurlB, ndivcurlB, maxp)
 call allocate_array('Bevol', Bevol, maxBevol, maxmhd)
 call allocate_array('Bxyz', Bxyz, 3, maxmhd)
 call allocate_array('dustprop', dustprop, 2, maxp_growth)
 call allocate_array('dustgasprop', dustgasprop, 4, maxp_growth)
 call allocate_array('VrelVf', VrelVf, maxp_growth)
 call allocate_array('temperature', temperature, maxtemp)
 call allocate_array('dustfrac', dustfrac, maxdusttypes, maxp_dustfrac)
 call allocate_array('dustevol', dustevol, maxdustsmall, maxp_dustfrac)
 call allocate_array('ddustevol', ddustevol, maxdustsmall, maxdustan)
 call allocate_array('ddustprop', ddustprop, 2, maxp_growth)
 call allocate_array('deltav', deltav, 3, maxdustsmall, maxp_dustfrac)
 call allocate_array('pxyzu', pxyzu, maxvxyzu, maxgr)
 call allocate_array('dens', dens, maxgr)
 call allocate_array('metrics', metrics, 4, 4, 2, maxgr)
 call allocate_array('metricderivs', metricderivs, 4, 4, 3, maxgr)
 call allocate_array('xyzmh_ptmass', xyzmh_ptmass, nsinkproperties, maxptmass)
 call allocate_array('vxyz_ptmass', vxyz_ptmass, 3, maxptmass)
 call allocate_array('fxyz_ptmass', fxyz_ptmass, 4, maxptmass)
 call allocate_array('fxyz_ptmass_sinksink', fxyz_ptmass_sinksink, 4, maxptmass)
 call allocate_array('poten', poten, maxgrav)
 call allocate_array('n_R', n_R, 4, maxmhdni)
 call allocate_array('n_electronT', n_electronT, maxne)
 call allocate_array('eta_nimhd', eta_nimhd, 4, maxmhdni)
 call allocate_array('luminosity', luminosity, maxlum)
 call allocate_array('fxyzu', fxyzu, maxvxyzu, maxan)
 call allocate_array('dBevol', dBevol, maxBevol, maxmhdan)
 call allocate_array('divBsymm', divBsymm, maxmhdan)
 call allocate_array('fext', fext, 3, maxan)
 call allocate_array('vpred', vpred, maxvxyzu, maxan)
 call allocate_array('ppred', ppred, maxvxyzu, maxgran)
 call allocate_array('dustpred', dustpred, maxdustsmall, maxdustan)
 call allocate_array('Bpred', Bpred, maxBevol, maxmhdan)
 call allocate_array('dustproppred', dustproppred, 2, maxp_growth)
<<<<<<< HEAD
 call allocate_array('dust_temp',dust_temp,maxTdust)
=======
 call allocate_array('rad', rad, maxirad, maxprad)
 call allocate_array('radpred', radpred, maxirad, maxprad)
 call allocate_array('drad', drad, maxirad, maxprad)
 call allocate_array('radprop', radprop, maxradprop, maxprad)
>>>>>>> a95d3e7f
#ifdef IND_TIMESTEPS
 call allocate_array('ibin', ibin, maxan)
 call allocate_array('ibin_old', ibin_old, maxan)
 call allocate_array('ibin_wake', ibin_wake, maxan)
 call allocate_array('dt_in', dt_in, maxan)
 call allocate_array('twas', twas, maxan)
#endif
 call allocate_array('iphase', iphase, maxphase)
 call allocate_array('iphase_soa', iphase_soa, maxphase)
 call allocate_array('gradh', gradh, ngradh, maxgradh)
 call allocate_array('tstop', tstop, maxdusttypes, maxan)
 call allocate_array('ll', ll, maxan)
 call allocate_array('ibelong', ibelong, maxp)
 call allocate_array('istsactive', istsactive, maxsts)
 call allocate_array('ibin_sts', ibin_sts, maxsts)
#ifdef NUCLEATION
 call allocate_array('nucleation', nucleation, n_nucleation, maxsp)
#endif
#ifdef KROME
 call allocate_array('abundance', abundance, krome_nmols, maxp_krome)
#else
 call allocate_array('abundance', abundance, nabundances, maxp_h2)
#endif
 call allocate_array('gamma_chem', gamma_chem, maxp_krome)
 call allocate_array('mu_chem', mu_chem, maxp_krome)
 call allocate_array('T_chem', T_chem, maxp_krome)
 call allocate_array('dudt_chem', dudt_chem, maxp_krome)


end subroutine allocate_part

subroutine deallocate_part

 if (allocated(xyzh))     deallocate(xyzh)
 if (allocated(xyzh_soa)) deallocate(xyzh_soa)
 if (allocated(vxyzu))    deallocate(vxyzu)
 if (allocated(alphaind)) deallocate(alphaind)
 if (allocated(divcurlv)) deallocate(divcurlv)
 if (allocated(dvdx))     deallocate(dvdx)
 if (allocated(divcurlB)) deallocate(divcurlB)
 if (allocated(Bevol))    deallocate(Bevol)
 if (allocated(Bxyz))     deallocate(Bxyz)
 if (allocated(dustprop)) deallocate(dustprop)
 if (allocated(dustgasprop))  deallocate(dustgasprop)
 if (allocated(VrelVf))       deallocate(VrelVf)
 if (allocated(abundance))    deallocate(abundance)
 if (allocated(temperature))  deallocate(temperature)
 if (allocated(dustfrac))     deallocate(dustfrac)
 if (allocated(dustevol))     deallocate(dustevol)
 if (allocated(ddustevol))    deallocate(ddustevol)
 if (allocated(ddustprop))    deallocate(ddustprop)
 if (allocated(deltav))       deallocate(deltav)
 if (allocated(pxyzu))        deallocate(pxyzu)
 if (allocated(dens))         deallocate(dens)
 if (allocated(metrics))      deallocate(metrics)
 if (allocated(metricderivs)) deallocate(metricderivs)
 if (allocated(xyzmh_ptmass)) deallocate(xyzmh_ptmass)
 if (allocated(vxyz_ptmass))  deallocate(vxyz_ptmass)
 if (allocated(fxyz_ptmass))  deallocate(fxyz_ptmass)
 if (allocated(fxyz_ptmass_sinksink)) deallocate(fxyz_ptmass_sinksink)
 if (allocated(poten))        deallocate(poten)
 if (allocated(n_R))          deallocate(n_R)
 if (allocated(n_electronT))  deallocate(n_electronT)
 if (allocated(eta_nimhd))    deallocate(eta_nimhd)
 if (allocated(luminosity))   deallocate(luminosity)
 if (allocated(fxyzu))        deallocate(fxyzu)
 if (allocated(dBevol))       deallocate(dBevol)
 if (allocated(divBsymm))     deallocate(divBsymm)
 if (allocated(fext))         deallocate(fext)
 if (allocated(vpred))        deallocate(vpred)
 if (allocated(ppred))        deallocate(ppred)
 if (allocated(dustpred))     deallocate(dustpred)
 if (allocated(Bpred))        deallocate(Bpred)
 if (allocated(dustproppred)) deallocate(dustproppred)
#ifdef IND_TIMESTEPS
 if (allocated(ibin))         deallocate(ibin)
 if (allocated(ibin_old))     deallocate(ibin_old)
 if (allocated(ibin_wake))    deallocate(ibin_wake)
 if (allocated(dt_in))        deallocate(dt_in)
 if (allocated(twas))         deallocate(twas)
#endif
<<<<<<< HEAD
 deallocate(iphase)
 deallocate(iphase_soa)
 deallocate(gradh)
 deallocate(tstop)
 deallocate(ll)
 deallocate(ibelong)
 deallocate(istsactive)
 deallocate(ibin_sts)
#ifdef NUCLEATION
 deallocate(nucleation)
#endif
 deallocate(gamma_chem)
 deallocate(mu_chem)
 deallocate(T_chem)
 deallocate(dudt_chem)
 deallocate(dust_temp)
=======
 if (allocated(rad))          deallocate(rad,radpred,drad,radprop)
 if (allocated(iphase))       deallocate(iphase)
 if (allocated(iphase_soa))   deallocate(iphase_soa)
 if (allocated(gradh))        deallocate(gradh)
 if (allocated(tstop))        deallocate(tstop)
 if (allocated(ll))           deallocate(ll)
 if (allocated(ibelong))      deallocate(ibelong)
 if (allocated(istsactive))   deallocate(istsactive)
 if (allocated(ibin_sts))     deallocate(ibin_sts)
>>>>>>> a95d3e7f

end subroutine deallocate_part

!----------------------------------------------------------------
!+
!  initialise all particle arrays to default values
!  i.e. reset the simulation
!+
!----------------------------------------------------------------
subroutine init_part

 npart = 0
 nptmass = 0
 npartoftype(:) = 0
 massoftype(:)  = 0.
!--initialise point mass arrays to zero
 xyzmh_ptmass = 0.
 vxyz_ptmass  = 0.

 ! initialise arrays not passed to setup routine to zero
 if (mhd) then
    Bevol = 0.
    Bxyz  = 0.
    Bextx = 0.
    Bexty = 0.
    Bextz = 0.
 endif
 if (maxphase > 0) iphase = 0 ! phases not set
 if (maxalpha==maxp)  alphaind = 0.
 if (ndivcurlv > 0) divcurlv = 0.
 if (maxdvdx==maxp) dvdx = 0.
 if (ndivcurlB > 0) divcurlB = 0.
 if (maxgrav > 0) poten = 0.
 if (use_dust) then
    dustfrac = 0.
    dustevol = 0.
 endif
 ndustsmall = 0
 ndustlarge = 0
 if (lightcurve) luminosity = 0.
 if (do_radiation) then
    rad(:,:) = 0.
    radprop(:,:) = 0.
    radprop(ikappa,:) = huge(0.) ! set opacity to infinity
    radprop(ithick,:) = 1.       ! optically thick, i.e. use diffusion approximation
 endif
!
!--initialise chemistry arrays if this has been compiled
!  (these may be altered by the specific setup routine)
!
 if (maxp_h2==maxp) then
    abundance(:,:)   = 0.
    abundance(iHI,:) = 1.  ! assume all atomic hydrogen initially
 endif
 if (store_dust_temperature) dust_temp = -1.
 !-- Initialise dust properties to zero
#ifdef DUSTGROWTH
 dustprop(:,:)    = 0.
 dustgasprop(:,:) = 0.
 VrelVf(:)        = 0.
#endif

end subroutine init_part

!----------------------------------------------------------------
!+
!  this function determines the mass of the particle
!  where use_gas == .not. (maxphase==maxp)
!  currently used only in readwrite_dump
!+
!----------------------------------------------------------------
real function get_pmass(i,use_gas)
 integer, intent(in) :: i
 logical, intent(in) :: use_gas

 if (use_gas) then
    get_pmass = massoftype(igas)
 else
    if (iphase(i) /= 0) then
       get_pmass = massoftype(iamtype(iphase(i)))
    else
       get_pmass = massoftype(igas)
    endif
 endif

end function get_pmass
!
!----------------------------------------------------------------
!+
!  this function gives rho as a function of h
!  (used by output routines to get rho given that we only
!   store h)
!+
!----------------------------------------------------------------
pure real function rhoh(hi,pmassi)
 real, intent(in) :: hi,pmassi

 rhoh = pmassi*(hfact/abs(hi))**3

end function rhoh

!----------------------------------------------------------------
!+
!  this function gives dh/drho as a function of h
!+
!----------------------------------------------------------------
pure real function dhdrho(hi,pmassi)
 real, intent(in) :: hi,pmassi
 real :: rhoi

 rhoi   = rhoh(hi,pmassi)
 dhdrho = -hi/(3.*rhoi)

end function dhdrho
!----------------------------------------------------------------
!+
!  this subroutine does both of the above
!  (routine is an optimisation - also returns divisions)
!+
!----------------------------------------------------------------
pure subroutine rhoanddhdrho(hi,hi1,rhoi,rho1i,dhdrhoi,pmassi)
 real,         intent(in)  :: hi, pmassi
 real(kind=8), intent(out) :: hi1
 real,         intent(out) :: rhoi
 real,         intent(out) :: rho1i,dhdrhoi
 real, parameter :: third = 1./3.

 hi1 = 1./abs(hi)
 rhoi = pmassi*(hfact*hi1)**3
 rho1i = 1./rhoi
 dhdrhoi = -third*hi*rho1i

end subroutine rhoanddhdrho

!----------------------------------------------------------------
!+
!  this function gives h as a function of rho
!+
!----------------------------------------------------------------
real(kind=4) function hrho4(rhoi)
 real(kind=4), intent(in) :: rhoi

 hrho4 = real(hfact*(massoftype(1)/abs(rhoi))**(1./3.),kind=4)

end function hrho4

real(kind=8) function hrho8(rhoi)
 real(kind=8), intent(in) :: rhoi

 hrho8 = hfact*(massoftype(1)/abs(rhoi))**(1.d0/3.d0)

end function hrho8

real(kind=4) function hrho4_pmass(rhoi,pmassi)
 real(kind=4), intent(in) :: rhoi,pmassi

 hrho4_pmass = real(hfact*(pmassi/abs(rhoi))**(1./3.),kind=4)

end function hrho4_pmass

real(kind=8) function hrho8_pmass(rhoi,pmassi)
 real(kind=8), intent(in) :: rhoi,pmassi

 hrho8_pmass = hfact*(pmassi/abs(rhoi))**(1.d0/3.d0)

end function hrho8_pmass

real(kind=8) function hrhomixed_pmass(rhoi,pmassi)
 real(kind=8), intent(in) :: rhoi
 real(kind=4), intent(in) :: pmassi

 hrhomixed_pmass = hfact*(pmassi/abs(rhoi))**(1.d0/3.d0)

end function hrhomixed_pmass

!------------------------------------------------------------------------
!+
!  Query function to see if any sink particles have a non-zero luminosity
!+
!------------------------------------------------------------------------
logical function sinks_have_luminosity(nptmass,xyzmh_ptmass)
 integer, intent(in) :: nptmass
 real, intent(in) :: xyzmh_ptmass(:,:)

 sinks_have_luminosity = any(xyzmh_ptmass(iTeff,1:nptmass) > 0. .and. &
                              xyzmh_ptmass(iLum,1:nptmass) > 0.)

end function sinks_have_luminosity

!----------------------------------------------------------------
!+
!  query function returning whether or not a particle is dead
!  (currently indicated by having a negative smoothing length)
!+
!----------------------------------------------------------------
logical function isdead(i)
 integer, intent(in) :: i

 ! h = 0 indicates a dead particle
 if (abs(xyzh(4,i)) < tiny(xyzh)) then
    isdead = .true.
 else
    isdead = .false.
 endif

end function isdead

pure logical function isdeadh(hi)
 real, intent(in) :: hi

 ! h = 0 indicates a dead particle
 if (abs(hi) < tiny(hi)) then
    isdeadh = .true.
 else
    isdeadh = .false.
 endif

end function isdeadh

pure logical function isdead_or_accreted(hi)
 real, intent(in) :: hi

 ! h <= 0 indicates either dead or accreted
 if (hi < tiny(hi)) then
    isdead_or_accreted = .true.
 else
    isdead_or_accreted = .false.
 endif

end function isdead_or_accreted

!----------------------------------------------------------------
!+
! routine which kills a particle and adds it to the dead list
!+
!----------------------------------------------------------------
subroutine kill_particle(i,npoftype)
 integer, intent(in) :: i
 integer, intent(inout), optional :: npoftype(:)
 integer :: itype

 !
 ! WARNING : this routine is *NOT THREAD SAFE *
 !
 ! do not kill particles that are already dead
 ! because this causes endless loop in shuffle_part
 if (abs(xyzh(4,i)) > 0.) then
    xyzh(4,i) = 0.
    if (present(npoftype)) then
       ! get the type so we know how to decrement npartoftype
       if (maxphase==maxp) then
          itype = iamtype(iphase(i))
       else
          itype = igas
       endif
       npoftype(itype) = npoftype(itype) - 1
    endif
    ll(i) = ideadhead
    ideadhead = i
 endif


end subroutine kill_particle

!----------------------------------------------
!+
!  functions to deconstruct iphase
!  abs(iphase) is the particle type
!  sign(iphase) gives whether it is active/inactive
!+
!----------------------------------------------
pure integer(kind=1) function isetphase(itype,iactive)
 integer, intent(in) :: itype
 logical, intent(in) :: iactive

 if ((set_boundaries_to_active .and. itype==iboundary)   .or. &
     (iactive                  .and. itype/=iboundary) ) then
    isetphase = int(itype,kind=1)
 else
    isetphase = -int(abs(itype),kind=1)
 endif

end function isetphase

pure subroutine get_partinfo(iphasei,isactive,isgas,isdust,itype)
 integer(kind=1), intent(in)  :: iphasei
 logical,         intent(out) :: isactive,isgas,isdust
 integer,         intent(out) :: itype

! isactive = iactive(iphasei)
! itype = iamtype(iphasei)
! isdust = itype==idust

!--inline versions of above (for speed)
 if (iphasei > 0) then
    isactive = .true.
    itype    = iphasei
 else
    isactive = .false.
    itype    = -iphasei
 endif
 isgas = (itype==igas .or. itype==iboundary)
#ifdef DUST
 isdust = ((itype>=idust) .and. (itype<=idustlast))  .or. &
          ((itype>=idustbound) .and. (itype<=idustboundl))
#else
 isdust = .false.
#endif
 !
 ! boundary particles (always inactive unless set to active)
 !
 if (itype==iboundary) then
    if (set_boundaries_to_active) then
       isactive = .true.
       itype = igas
    else
       isactive = .false.
    endif
 elseif (itype>= idustbound .and. itype <= idustboundl) then
    if (set_boundaries_to_active) then
       isactive = .true.
       itype = idust + itype - idustbound
    else
       isactive = .false.
    endif
 endif

end subroutine get_partinfo

pure logical function iactive(iphasei)
 integer(kind=1), intent(in) :: iphasei

 iactive = (iphasei > 0)

end function iactive

pure elemental integer function iamtype(iphasei)
 integer(kind=1), intent(in) :: iphasei

 iamtype = abs(iphasei)

end function iamtype

pure elemental function iamtype_int1(iphasei)
 integer(kind=1), intent(in) :: iphasei
 integer(kind=1) :: iamtype_int1

 iamtype_int1 = abs(iphasei)

end function iamtype_int1

pure function iamtype_int11(iphasei)
 integer(kind=1), intent(in) :: iphasei
 integer(kind=1) :: iamtype_int11

 iamtype_int11 = abs(iphasei)

end function iamtype_int11

pure elemental logical function iamgas(iphasei)
 integer(kind=1), intent(in) :: iphasei
 integer :: itype

 itype = iamtype(iphasei)
 iamgas = int(itype)==igas

end function iamgas

pure elemental logical function iamboundary(itype)
 integer, intent(in) :: itype

 !itype = abs(itype) unnecessary as always called with type, not iphase
 iamboundary = itype==iboundary .or. (itype>=idustbound .and. itype<=idustboundl)

end function iamboundary

pure elemental integer function ibasetype(itype)
 integer, intent(in) :: itype
 !integer :: itype

 ! return underlying (base) type for particle
 !itype = abs(itype)
 if (itype==iboundary) then
    ibasetype = igas                       ! boundary particles are gas
 elseif (itype>=idustbound .and. itype<=idustboundl) then
    ibasetype = idust + (itype-idustbound) ! dust boundaries are dust
 else
    ibasetype = itype                      ! otherwise same as current type
 endif

end function ibasetype

pure elemental logical function iamdust(iphasei)
 integer(kind=1), intent(in) :: iphasei
 integer :: itype

 itype = iamtype(iphasei)
 iamdust = ((itype>=idust) .and. (itype<=idustlast))

end function iamdust

pure integer function get_ntypes(noftype)
 integer, intent(in) :: noftype(:)
 integer :: i

 get_ntypes = 0
 do i=1,size(noftype)
    if (noftype(i) > 0) get_ntypes = i
 enddo

end function get_ntypes

!-----------------------------------------------------------------------
!+
!  Determine if particle is of a type that is accretable
!    Modify the if-statement to include all the types of particles
!    that can be accreted onto the sink
!+
!-----------------------------------------------------------------------
pure logical function is_accretable(itype)
 integer, intent(in)  :: itype

 if (itype==igas .or. (itype>=idust .and. itype<=idustlast)) then
    is_accretable = .true.
 else
    is_accretable = .false.
 endif

end function is_accretable

!----------------------------------------------------------------
!+
!  utility function for setup routines to set initial value
!  of iphase (assumes particle is active)
!+
!----------------------------------------------------------------
subroutine set_particle_type(i,itype)
 use io, only:fatal
 integer, intent(in) :: i,itype

 if (maxphase==maxp) then
    iphase(i) = isetphase(itype,iactive=.true.)
 elseif (itype /= igas) then
    call fatal('set_particle_type','attempt to setup a particle of type > 1, but iphase not allocated')
 endif

end subroutine set_particle_type

!----------------------------------------------------------------
!+
!  utility function to get strain tensor from dvdx array
!+
!----------------------------------------------------------------
pure function strain_from_dvdx(dvdxi) result(strain)
 real, intent(in) :: dvdxi(9)
 real :: strain(6)

 strain(1) = 2.*dvdxi(1)
 strain(2) = dvdxi(2) + dvdxi(4)
 strain(3) = dvdxi(3) + dvdxi(7)
 strain(4) = 2.*dvdxi(5)
 strain(5) = dvdxi(6) + dvdxi(8)
 strain(6) = 2.*dvdxi(9)

end function strain_from_dvdx

!----------------------------------------------------------------
!+
! routine which copies a particle from one location to another
! (prior to a derivs evaluation - so no derivs required)
!+
!----------------------------------------------------------------
subroutine copy_particle(src, dst)
 integer, intent(in) :: src, dst

 xyzh(:,dst)  = xyzh(:,src)
 vxyzu(:,dst) = vxyzu(:,src)
 fext(:,dst)  = fext(:,src)
 if (mhd) then
    Bevol(:,dst) = Bevol(:,src)
    Bxyz(:,dst)  = Bxyz(:,dst)
 endif
 if (do_radiation) then
    rad(:,dst) = rad(:,src)
    radprop(:,dst) = radprop(:,src)
 endif
 if (gr) pxyzu(:,dst) = pxyzu(:,src)
 if (ndivcurlv  > 0) divcurlv(:,dst)  = divcurlv(:,src)
 if (maxalpha ==maxp) alphaind(:,dst) = alphaind(:,src)
 if (maxgradh ==maxp) gradh(:,dst)    = gradh(:,src)
 if (maxphase ==maxp) iphase(dst)   = iphase(src)
 if (maxgrav  ==maxp) poten(dst) = poten(src)
#ifdef IND_TIMESTEPS
 ibin(dst)       = ibin(src)
 ibin_old(dst)   = ibin_old(src)
 ibin_wake(dst)  = ibin_wake(src)
 dt_in(dst)      = dt_in(src)
 twas(dst)       = twas(src)
#endif
 if (use_dust) then
    dustfrac(:,dst) = dustfrac(:,src)
    dustevol(:,dst) = dustevol(:,src)
 endif
 if (maxp_h2==maxp .or. maxp_krome==maxp) abundance(:,dst) = abundance(:,src)
 if (store_temperature) temperature(dst) = temperature(src)
 if (store_dust_temperature) dust_temp(dst) = dust_temp(src)

 return
end subroutine copy_particle

!----------------------------------------------------------------
!+
! routine which copies a particle from one location to another
! (copies everything which is stored on a particle)
!
! Note that link list information CANNOT be copied so link list
! must be rebuilt after a copy operation.
!+
!----------------------------------------------------------------
subroutine copy_particle_all(src,dst)
 integer, intent(in) :: src,dst

 xyzh(:,dst)  = xyzh(:,src)
 xyzh_soa(dst,:)  = xyzh_soa(src,:)
 vxyzu(:,dst) = vxyzu(:,src)
 if (maxan==maxp) then
    vpred(:,dst) = vpred(:,src)
    fxyzu(:,dst) = fxyzu(:,src)
    fext(:,dst)  = fext(:,src)
 endif
 if (mhd) then
    Bevol(:,dst)  = Bevol(:,src)
    if (maxmhdan==maxp) then
       Bpred(:,dst)  = Bpred(:,src)
       dBevol(:,dst) = dBevol(:,src)
       divBsymm(dst) = divBsymm(src)
    endif
    Bxyz(:,dst)   = Bxyz(:,src)
    if (maxmhdni==maxp) then
       n_R(:,dst)       = n_R(:,src)
       n_electronT(dst) = n_electronT(src)
       eta_nimhd(:,dst) = eta_nimhd(:,src)
    endif
 endif
 if (do_radiation) then
    rad(:,dst) = rad(:,src)
    radpred(:,dst) = radpred(:,src)
    radprop(:,dst) = radprop(:,src)
    drad(:,dst) = drad(:,src)
 endif
 if (gr) pxyzu(:,dst) = pxyzu(:,src)
 if (ndivcurlv > 0) divcurlv(:,dst) = divcurlv(:,src)
 if (ndivcurlB > 0) divcurlB(:,dst) = divcurlB(:,src)
 if (maxdvdx ==maxp)  dvdx(:,dst) = dvdx(:,src)
 if (maxalpha ==maxp) alphaind(:,dst) = alphaind(:,src)
 if (maxgradh ==maxp) gradh(:,dst) = gradh(:,src)
 if (maxphase ==maxp) iphase(dst) = iphase(src)
 if (maxphase ==maxp) iphase_soa(dst) = iphase_soa(src)
 if (maxgrav  ==maxp) poten(dst) = poten(src)
 if (maxlum   ==maxp) luminosity(dst) = luminosity(src)
#ifdef IND_TIMESTEPS
 if (maxan==maxp) then
    ibin(dst)       = ibin(src)
    ibin_old(dst)   = ibin_old(src)
    ibin_wake(dst)  = ibin_wake(src)
    dt_in(dst)      = dt_in(src)
    twas(dst)       = twas(src)
 endif
#endif
 if (use_dust) then
    if (maxp_dustfrac==maxp) dustfrac(:,dst)  = dustfrac(:,src)
    dustevol(:,dst)  = dustevol(:,src)
    if (maxdustan==maxp) then
       dustpred(:,dst)  = dustpred(:,src)
       ddustevol(:,dst) = ddustevol(:,src)
       if (maxdusttypes > 0) tstop(:,dst) = tstop(:,src)
    endif
    deltav(:,:,dst)  = deltav(:,:,src)
    if (maxp_growth==maxp) then
       dustprop(:,dst) = dustprop(:,src)
       ddustprop(:,dst) = ddustprop(:,src)
       dustgasprop(:,dst) = dustgasprop(:,src)
       VrelVf(dst) = VrelVf(src)
       dustproppred(:,dst) = dustproppred(:,src)
    endif
 endif
 if (maxp_h2==maxp .or. maxp_krome==maxp) abundance(:,dst) = abundance(:,src)
 if (store_temperature) temperature(dst) = temperature(src)
 if (store_dust_temperature) dust_temp(dst) = dust_temp(src)
#ifdef NUCLEATION
 nucleation(:,dst) = nucleation(:,src)
#endif
 if (use_krome) then
    gamma_chem(dst)       = gamma_chem(src)
    mu_chem(dst)          = mu_chem(src)
    T_chem(dst)           = T_chem(src)
    dudt_chem(dst)        = dudt_chem(src)
 endif
 ibelong(dst) = ibelong(src)
 if (maxsts==maxp) then
    istsactive(dst) = istsactive(src)
    ibin_sts(dst) = ibin_sts(src)
 endif

 return
end subroutine copy_particle_all

!------------------------------------------------------------------
!+
! routine which reorders the particles according to an input list
! (prior to a derivs evaluation - so no derivs required)
! (allocates temporary arrays for each variable, so use with caution)
! THIS ROUTINE IS OBSOLETE AND IS SCHEDULED FOR DELETION
!+
!------------------------------------------------------------------
subroutine reorder_particles(iorder,np)
 integer, intent(in) :: iorder(:)
 integer, intent(in) :: np

 call copy_array(xyzh(:,1:np), iorder(1:np))
 call copy_array(vxyzu(:,1:np),iorder(1:np))
 call copy_array(fext(:,1:np), iorder(1:np))
 if (mhd) then
    call copy_array(Bevol(:,1:np),iorder(1:np))
    !--also copy the Bfield here, as this routine is used in setup routines
    call copy_array(Bxyz(:,1:np), iorder(1:np))
 endif
 if (ndivcurlv > 0)   call copy_arrayr4(divcurlv(:,1:np),iorder(1:np))
 if (maxalpha ==maxp) call copy_arrayr4(alphaind(:,1:np),iorder(1:np))
 if (maxgradh ==maxp) call copy_arrayr4(gradh(:,1:np),   iorder(1:np))
 if (maxphase ==maxp) call copy_arrayint1(iphase(1:np),  iorder(1:np))
 if (maxgrav  ==maxp) call copy_array1(poten(1:np),      iorder(1:np))
#ifdef IND_TIMESTEPS
 call copy_arrayint1(ibin(1:np),      iorder(1:np))
 call copy_arrayint1(ibin_old(1:np),  iorder(1:np))
 call copy_arrayint1(ibin_wake(1:np), iorder(1:np))
 !call copy_array1(twas(1:np),          iorder(1:np))
#endif

 return
end subroutine reorder_particles

!-----------------------------------------------------------------------
!+
!  routine to compactify the list of particles by removing dead
!  particles from the list
!  (could be openMP parallel if we sent in ndead)
!+
!-----------------------------------------------------------------------
subroutine shuffle_part(np)
 use io, only:fatal
 integer, intent(inout) :: np
 integer :: newpart

 do while (ideadhead /= 0)
    newpart = ideadhead
    if (newpart <= np) then
       if (.not.isdead(np)) then
          ! move particle to new position
          call copy_particle_all(np,newpart)
          ! move ibelong to new position
#ifdef MPI
          ibelong(newpart) = ibelong(np)
#endif
          ! update deadhead
          ideadhead = ll(newpart)
       endif
       np = np - 1
    else
       ideadhead = ll(newpart)
    endif
    if (np < 0) call fatal('shuffle','npart < 0')
 enddo

 return
end subroutine shuffle_part

integer function count_dead_particles()
 integer :: i

 i = ideadhead
 count_dead_particles = 0
 do while (i > 0)
    count_dead_particles = count_dead_particles + 1
    i = ll(i)
 enddo

end function count_dead_particles

!-----------------------------------------------------------------------
!+
!  routine to remove dead or accreted particles
!  uses the routines above for efficiency
!+
!-----------------------------------------------------------------------
subroutine delete_dead_or_accreted_particles(npart,npartoftype)
 integer, intent(inout) :: npart,npartoftype(:)
 integer :: i,itype

 do i=1,npart
    if (isdead_or_accreted(xyzh(4,i))) then
       ! get the type so we know how to decrement npartoftype
       if (maxphase==maxp) then
          itype = iamtype(iphase(i))
       else
          itype = igas
       endif
       npartoftype(itype) = npartoftype(itype) - 1
       call kill_particle(i)
    endif
 enddo
 call shuffle_part(npart)

 return
end subroutine delete_dead_or_accreted_particles

!----------------------------------------------------------------
!+
!   change the position and status of a dead particle
!
!+
!----------------------------------------------------------------

subroutine change_status_pos(npart,x,y,z,h,vx,vy,vz)

 integer, intent(in) :: npart
 real, intent (in) :: x,y,z,h
 real, intent (in) :: vx,vy,vz
 integer  :: i,ix

 ix=0

 do i=1,npart
    if (isdead_or_accreted(xyzh(4,i))) then
       ix=i
       exit
    endif
 enddo

 xyzh(1,ix)=x
 xyzh(2,ix)=y
 xyzh(3,ix)=z
 xyzh(4,ix)=h
 vxyzu(1,ix)=vx
 vxyzu(2,ix)=vy
 vxyzu(3,ix)=vz

 return

end subroutine change_status_pos

!----------------------------------------------------------------
!+
!  pack particle information into a contiguous buffer
!  to send to another processor
!+
!----------------------------------------------------------------
subroutine fill_sendbuf(i,xtemp)
 use io,       only:fatal
 use mpiutils, only:fill_buffer
 integer, intent(in)  :: i
 real,    intent(out) :: xtemp(ipartbufsize)
 integer :: nbuf
!
!--package particle information into one simple wrapper
!
 nbuf = 0
!--NB: could use MPI_PACK here...
 if (i > 0) then
    call fill_buffer(xtemp,xyzh(:,i),nbuf)
    call fill_buffer(xtemp,vxyzu(:,i),nbuf)
    call fill_buffer(xtemp,vpred(:,i),nbuf)
    call fill_buffer(xtemp,fxyzu(:,i),nbuf)
    call fill_buffer(xtemp,fext(:,i),nbuf)
    if (ndivcurlv > 0) then
       call fill_buffer(xtemp,divcurlv(1,i),nbuf)
    endif
    if (maxalpha==maxp) then
       call fill_buffer(xtemp,alphaind(:,i),nbuf)
    endif
    if (maxgradh==maxp) then
       call fill_buffer(xtemp,gradh(:,i),nbuf)
    endif
    if (mhd) then
       call fill_buffer(xtemp,Bevol(:,i),nbuf)
       call fill_buffer(xtemp,Bpred(:,i),nbuf)
    endif
    if (do_radiation) then
       call fill_buffer(xtemp,rad(:,i),nbuf)
       call fill_buffer(xtemp,radpred(:,i),nbuf)
       call fill_buffer(xtemp,drad(:,i),nbuf)
       call fill_buffer(xtemp,radprop(:,i),nbuf)
    endif
    if (maxphase==maxp) then
       call fill_buffer(xtemp,iphase(i),nbuf)
    endif
    if (use_dust) then
       call fill_buffer(xtemp, dustfrac(:,i),nbuf)
       call fill_buffer(xtemp, dustevol(:,i),nbuf)
       call fill_buffer(xtemp, dustpred(:,i),nbuf)
    endif
    if (maxp_h2==maxp .or. maxp_krome==maxp) then
       call fill_buffer(xtemp, abundance(:,i),nbuf)
    endif
    if (store_temperature) then
       call fill_buffer(xtemp, temperature(i),nbuf)
    endif
    if (store_dust_temperature) then
       call fill_buffer(xtemp, dust_temp(i),nbuf)
    endif
    if (maxgrav==maxp) then
       call fill_buffer(xtemp, poten(i),nbuf)
    endif
#ifdef IND_TIMESTEPS
    call fill_buffer(xtemp,ibin(i),nbuf)
    call fill_buffer(xtemp,ibin_old(i),nbuf)
    call fill_buffer(xtemp,ibin_wake(i),nbuf)
    call fill_buffer(xtemp,dt_in(i),nbuf)
    call fill_buffer(xtemp,twas(i),nbuf)
#endif
 endif
 if (nbuf /= ipartbufsize) call fatal('fill_sendbuf','error in send buffer size')

 return
end subroutine fill_sendbuf

!----------------------------------------------------------------
!+
!  unpack particle information from the send buffer
!  after receiving from another processor
!+
!----------------------------------------------------------------
subroutine unfill_buffer(ipart,xbuf)
 use mpiutils, only:unfill_buf
 integer, intent(in) :: ipart
 real,    intent(in) :: xbuf(ipartbufsize)
 integer :: j

 j = 0
 xyzh(:,ipart)          = unfill_buf(xbuf,j,4)
 vxyzu(:,ipart)         = unfill_buf(xbuf,j,maxvxyzu)
 vpred(:,ipart)         = unfill_buf(xbuf,j,maxvxyzu)
 fxyzu(:,ipart)         = unfill_buf(xbuf,j,maxvxyzu)
 fext(:,ipart)          = unfill_buf(xbuf,j,3)
 if (ndivcurlv > 0) then
    divcurlv(1,ipart)  = real(unfill_buf(xbuf,j),kind=kind(divcurlv))
 endif
 if (maxalpha==maxp) then
    alphaind(:,ipart)   = real(unfill_buf(xbuf,j,nalpha),kind(alphaind))
 endif
 if (maxgradh==maxp) then
    gradh(:,ipart)      = real(unfill_buf(xbuf,j,ngradh),kind(gradh))
 endif
 if (mhd) then
    Bevol(:,ipart)      = real(unfill_buf(xbuf,j,maxBevol),kind=kind(Bevol))
    Bpred(:,ipart)      = real(unfill_buf(xbuf,j,maxBevol),kind=kind(Bevol))
 endif
 if (do_radiation) then
    rad(:,ipart)     = real(unfill_buf(xbuf,j,maxirad))
    radpred(:,ipart) = real(unfill_buf(xbuf,j,maxirad))
    drad(:,ipart)    = real(unfill_buf(xbuf,j,maxirad))
    radprop(:,ipart) = real(unfill_buf(xbuf,j,maxradprop))
 endif
 if (maxphase==maxp) then
    iphase(ipart)       = nint(unfill_buf(xbuf,j),kind=1)
 endif
 if (use_dust) then
    dustfrac(:,ipart)   = unfill_buf(xbuf,j,maxdusttypes)
    dustevol(:,ipart)   = unfill_buf(xbuf,j,maxdustsmall)
    dustpred(:,ipart)   = unfill_buf(xbuf,j,maxdustsmall)
 endif
 if (maxp_h2==maxp .or. maxp_krome==maxp) then
    abundance(:,ipart)  = unfill_buf(xbuf,j,nabundances)
 endif
 if (store_temperature) then
    temperature(ipart)  = unfill_buf(xbuf,j)
 endif
 if (store_dust_temperature) then
    dust_temp(ipart)    = unfill_buf(xbuf,j)
 endif
 if (maxgrav==maxp) then
    poten(ipart)        = real(unfill_buf(xbuf,j),kind=kind(poten))
 endif
#ifdef IND_TIMESTEPS
 ibin(ipart)            = nint(unfill_buf(xbuf,j),kind=1)
 ibin_old(ipart)        = nint(unfill_buf(xbuf,j),kind=1)
 ibin_wake(ipart)       = nint(unfill_buf(xbuf,j),kind=1)
 dt_in(ipart)           = real(unfill_buf(xbuf,j),kind=kind(dt_in))
 twas(ipart)            = unfill_buf(xbuf,j)
#endif

!--just to be on the safe side, set other things to zero
 if (mhd) then
    divBsymm(ipart) = 0.
 endif

 return
end subroutine unfill_buffer

!----------------------------------------------------------------
!+
!  utility to reorder an array
!  (rank 2 arrays)
!+
!----------------------------------------------------------------

subroutine copy_array(array,ilist)
 real,    intent(inout) :: array(:,:)
 integer, intent(in)    :: ilist(:)
 real :: arraytemp(size(array(1,:)))
 integer :: i

 do i=1,size(array(:,1))
    arraytemp(:) = array(i,ilist(:))
    array(i,:) = arraytemp
 enddo

 return
end subroutine copy_array

!----------------------------------------------------------------
!+
!  utility to reorder an array
!  (real4, rank 2 arrays)
!+
!----------------------------------------------------------------

subroutine copy_arrayr4(array,ilist)
 real(kind=4), intent(inout) :: array(:,:)
 integer,      intent(in)    :: ilist(:)
 real(kind=4) :: arraytemp(size(array(1,:)))
 integer :: i

 do i=1,size(array(:,1))
    arraytemp(:) = array(i,ilist(:))
    array(i,:) = arraytemp
 enddo

 return
end subroutine copy_arrayr4

!----------------------------------------------------------------
!+
!  utility to reorder an array
!  (real4, rank 1 arrays)
!+
!----------------------------------------------------------------

subroutine copy_array1(array,ilist)
 real(kind=4), intent(inout) :: array(:)
 integer,      intent(in)    :: ilist(:)
 real(kind=4) :: arraytemp(size(array(:)))

 arraytemp(:) = array(ilist(:))
 array = arraytemp

 return
end subroutine copy_array1

!----------------------------------------------------------------
!+
!  utility to reorder an array
!  (real4, rank 1 arrays)
!+
!----------------------------------------------------------------

subroutine copy_arrayint1(iarray,ilist)
 integer(kind=1), intent(inout) :: iarray(:)
 integer,         intent(in)    :: ilist(:)
 integer(kind=1) :: iarraytemp(size(iarray(:)))

 iarraytemp(:) = iarray(ilist(:))
 iarray = iarraytemp

 return
end subroutine copy_arrayint1

!----------------------------------------------------------------
!+
!  Delete particles outside of a defined box
!+
!----------------------------------------------------------------
subroutine delete_particles_outside_box(xmin, xmax, ymin, ymax, zmin, zmax)
 real, intent(in) :: xmin, xmax, ymin, ymax, zmin, zmax

 integer :: i
 real :: x, y, z, h

 do i=1,npart
    x = xyzh(1,i)
    y = xyzh(2,i)
    z = xyzh(3,i)
    h = xyzh(4,i)
    if (x  <  xmin .or. x  >  xmax .or. y  <  ymin .or. y  >  ymax .or. z  <  zmin .or. z  >  zmax) then
       xyzh(4,i) = -abs(h)
    endif
 enddo
end subroutine delete_particles_outside_box

!----------------------------------------------------------------
!+
!  Delete particles outside (or inside) of a defined sphere
!+
!----------------------------------------------------------------
subroutine delete_particles_outside_sphere(center,radius,np)
 use io, only:fatal
 real,    intent(in)    :: center(3), radius
 integer, intent(inout) :: np
 integer :: i
 real :: r(3), radius_squared

 radius_squared = radius**2
 do i=1,np
    r = xyzh(1:3,i) - center
    if (dot_product(r,r)  >  radius_squared) call kill_particle(i,npartoftype)
 enddo
 call shuffle_part(np)
 if (np /= sum(npartoftype)) call fatal('del_part_outside_sphere','particles not conserved')

end subroutine delete_particles_outside_sphere

!----------------------------------------------------------------
!+
!  Delete particles outside of a defined cylinder
!+
!----------------------------------------------------------------
subroutine delete_particles_outside_cylinder(center, radius, zmax)
 real, intent(in) :: center(3), radius, zmax

 integer :: i
 real :: x, y, z, rcil

 do i=1,npart
    x = xyzh(1,i)
    y = xyzh(2,i)
    z = xyzh(3,i)
    rcil=sqrt((x-center(1))**2+(y-center(2))**2)

    if (rcil>radius .or. abs(z)>zmax) then
       call kill_particle(i)
    endif
 enddo
end subroutine delete_particles_outside_cylinder

!----------------------------------------------------------------
!+
!  Delete particles within radius
!+
!----------------------------------------------------------------
subroutine delete_dead_particles_inside_radius(center,radius,np)
 use io, only:fatal
 real, intent(in) :: center(3), radius
 integer, intent(inout) :: np
 integer :: i
 real :: r(3), radius_squared


 radius_squared = radius**2
 do i=1,npart
    if (isdead_or_accreted(xyzh(4,i))) then
       r = xyzh(1:3,i) - center
       if (dot_product(r,r)  >  radius_squared) call kill_particle(i,npartoftype)
    endif
 enddo
 call shuffle_part(np)
 if (np /= sum(npartoftype)) call fatal('del_dead_part_outside_sphere','particles not conserved')

 return
end subroutine delete_dead_particles_inside_radius

!----------------------------------------------------------------
!+
!  Delete particles within radius
!+
!----------------------------------------------------------------
subroutine delete_particles_inside_radius(center,radius,npart,npartoftype)
 real, intent(in) :: center(3), radius
 integer, intent(inout) :: npart,npartoftype(:)

 integer :: i,itype
 real :: x,y,z,r

 do i=1,npart
    x = xyzh(1,i)
    y = xyzh(2,i)
    z = xyzh(3,i)
    r=sqrt((x-center(1))**2+(y-center(2))**2+(z-center(3))**2)

    if (r<radius) then
       if (maxphase==maxp) then
          itype = iamtype(iphase(i))
       else
          itype = igas
       endif
       npartoftype(itype) = npartoftype(itype) - 1
       call kill_particle(i)
    endif
 enddo
 call shuffle_part(npart)

 return
end subroutine delete_particles_inside_radius

!----------------------------------------------------------------
 !+
 ! Accrete particles outside a given radius
 !+
 !----------------------------------------------------------------
subroutine accrete_particles_outside_sphere(radius)
 real, intent(in) :: radius
 integer :: i
 real :: r2
 !
 ! accrete particles outside some outer radius
 !
 !$omp parallel do default(none) &
 !$omp shared(npart,xyzh,radius) &
 !$omp private(i,r2)
 do i=1,npart
    r2 = xyzh(1,i)**2 + xyzh(2,i)**2 + xyzh(3,i)**2
    if (r2 > radius**2) xyzh(4,i) = -abs(xyzh(4,i))
 enddo
 !$omp end parallel do

end subroutine


!----------------------------------------------------------------
 !+
 !  Returns keplerian frequency of particle i
 !+
 !----------------------------------------------------------------
real function Omega_k(i)
 integer, intent(in)  :: i
 real                 :: m_star,r
 integer              :: j

 m_star = 0.

 !-- if flyby: r should be centered around the primary, else around center of mass
 if (this_is_a_flyby) then
    r = sqrt((xyzh(1,i)-xyzmh_ptmass(1,1))**2 + (xyzh(2,i)-xyzmh_ptmass(2,1))**2 + (xyzh(3,i)-xyzmh_ptmass(3,1))**2)
 else
    r = sqrt(xyzh(1,i)**2 + xyzh(2,i)**2 + xyzh(3,i)**2)
 endif

 if (this_is_a_flyby) then
    m_star = xyzmh_ptmass(4,1)
 else
    do j=1,nptmass
       m_star = m_star + xyzmh_ptmass(4,j)
    enddo
 endif

 if (r > 0. .and. m_star > 0.) then
    Omega_k = sqrt(m_star/r) / r
 elseif (this_is_a_test) then
    Omega_k = 1/(r**1.5)
 else
    Omega_k = 0.
 endif

end function Omega_k

end module part<|MERGE_RESOLUTION|>--- conflicted
+++ resolved
@@ -36,14 +36,9 @@
                maxgrav,ngradh,maxtypes,h2chemistry,gravity,maxp_dustfrac,&
                use_dust,store_temperature,lightcurve,maxlum,nalpha,maxmhdni, &
                maxne,maxp_growth,maxdusttypes,maxdustsmall,maxdustlarge, &
-<<<<<<< HEAD
-               maxphase,maxgradh,maxan,maxdustan,maxmhdan,maxneigh,maxsp,&
+               maxphase,maxgradh,maxan,maxdustan,maxmhdan,maxneigh,maxprad,maxsp,&
                maxTdust,store_dust_temperature,use_krome,maxp_krome, &
-               gr,maxgr,maxgran
-=======
-               maxphase,maxgradh,maxan,maxdustan,maxmhdan,maxneigh,maxprad, &
                do_radiation,gr,maxgr,maxgran
->>>>>>> a95d3e7f
  use dtypekdtree, only:kdnode
 #ifdef KROME
  use krome_user, only: krome_nmols
@@ -189,7 +184,6 @@
  character(len=*), parameter :: eta_nimhd_label(4) = (/'eta_{OR}','eta_{HE}','eta_{AD}','ne/n    '/)
 #endif
 !
-<<<<<<< HEAD
 !--Dust formation - theory of moments
 !
  real, allocatable :: dust_temp(:)
@@ -205,7 +199,7 @@
  real, allocatable :: mu_chem(:)
  real, allocatable :: T_chem(:)
  real, allocatable :: dudt_chem(:)
-=======
+!
 !--radiation hydro, evolved quantities (which have time derivatives)
 !
  real, allocatable  :: rad(:,:)
@@ -226,7 +220,6 @@
                        maxradprop = 7
  character(len=*), parameter :: radprop_label(maxradprop) = &
     (/'radFx','radFy','radFz','kappa','thick','numph','vorcl'/)
->>>>>>> a95d3e7f
 !
 !--lightcurves
 !
@@ -353,7 +346,7 @@
    +1                                   &  ! twas
 #endif
  +0
- 
+
  real            :: hfact,Bextx,Bexty,Bextz
  integer         :: npart
  integer(kind=8) :: ntot
@@ -441,14 +434,11 @@
  call allocate_array('dustpred', dustpred, maxdustsmall, maxdustan)
  call allocate_array('Bpred', Bpred, maxBevol, maxmhdan)
  call allocate_array('dustproppred', dustproppred, 2, maxp_growth)
-<<<<<<< HEAD
  call allocate_array('dust_temp',dust_temp,maxTdust)
-=======
  call allocate_array('rad', rad, maxirad, maxprad)
  call allocate_array('radpred', radpred, maxirad, maxprad)
  call allocate_array('drad', drad, maxirad, maxprad)
  call allocate_array('radprop', radprop, maxradprop, maxprad)
->>>>>>> a95d3e7f
 #ifdef IND_TIMESTEPS
  call allocate_array('ibin', ibin, maxan)
  call allocate_array('ibin_old', ibin_old, maxan)
@@ -530,24 +520,14 @@
  if (allocated(dt_in))        deallocate(dt_in)
  if (allocated(twas))         deallocate(twas)
 #endif
-<<<<<<< HEAD
- deallocate(iphase)
- deallocate(iphase_soa)
- deallocate(gradh)
- deallocate(tstop)
- deallocate(ll)
- deallocate(ibelong)
- deallocate(istsactive)
- deallocate(ibin_sts)
 #ifdef NUCLEATION
- deallocate(nucleation)
-#endif
- deallocate(gamma_chem)
- deallocate(mu_chem)
- deallocate(T_chem)
- deallocate(dudt_chem)
- deallocate(dust_temp)
-=======
+ if (allocated(nucleation))   deallocate(nucleation)
+#endif
+ if (allocated(gamma_chem))   deallocate(gamma_chem)
+ if (allocated(mu_chem))      deallocate(mu_chem)
+ if (allocated(T_chem))       deallocate(T_chem)
+ if (allocated(dudt_chem))    deallocate(dudt_chem)
+ if (allocated(dust_temp))    deallocate(dust_temp)
  if (allocated(rad))          deallocate(rad,radpred,drad,radprop)
  if (allocated(iphase))       deallocate(iphase)
  if (allocated(iphase_soa))   deallocate(iphase_soa)
@@ -557,7 +537,6 @@
  if (allocated(ibelong))      deallocate(ibelong)
  if (allocated(istsactive))   deallocate(istsactive)
  if (allocated(ibin_sts))     deallocate(ibin_sts)
->>>>>>> a95d3e7f
 
 end subroutine deallocate_part
 

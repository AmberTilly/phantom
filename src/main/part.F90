--- conflicted
+++ resolved
@@ -176,18 +176,11 @@
 !
 !--storage associated with/dependent on timestepping
 !
-<<<<<<< HEAD
-real, allocatable   :: vpred(:,:)
-real, allocatable   :: ppred(:,:)
-real, allocatable   :: dustpred(:,:)
-real, allocatable   :: Bpred(:,:)
-real, allocatable   :: dustproppred(:,:)
-=======
  real, allocatable   :: vpred(:,:)
+ real, allocatable   :: ppred(:,:)
  real, allocatable   :: dustpred(:,:)
  real, allocatable   :: Bpred(:,:)
  real, allocatable   :: dustproppred(:,:)
->>>>>>> 59ba6666
 #ifdef IND_TIMESTEPS
  integer(kind=1), allocatable :: ibin(:)
  integer(kind=1), allocatable :: ibin_old(:)
@@ -315,52 +308,8 @@
 
 contains
 
-<<<<<<< HEAD
-   subroutine allocate_part
-      use allocutils, only:allocate_array, allocate_metric_array
-
-    call allocate_array('xyzh', xyzh, 4, maxp)
-    call allocate_array('xyzh_soa', xyzh_soa, maxp, 4)
-    call allocate_array('vxyzu', vxyzu, maxvxyzu, maxp)
-    call allocate_array('alphaind', alphaind, nalpha, maxalpha)
-    call allocate_array('divcurlv', divcurlv, ndivcurlv, maxp)
-    call allocate_array('divcurlB', divcurlB, ndivcurlB, maxp)
-    call allocate_array('Bevol', Bevol, maxBevol, maxmhd)
-    call allocate_array('Bxyz', Bxyz, 3, maxmhd)
-    call allocate_array('dustprop', dustprop, 4, maxp_growth)
-    call allocate_array('St', St, maxp_growth)
-    call allocate_array('abundance', abundance, nabundances, maxp_h2)
-    call allocate_array('temperature', temperature, maxtemp)
-    call allocate_array('dustfrac', dustfrac, maxdusttypes, maxp_dustfrac)
-    call allocate_array('dustevol', dustevol, maxdustsmall, maxp_dustfrac)
-    call allocate_array('ddustevol', ddustevol, maxdustsmall, maxdustan)
-    call allocate_array('ddustprop', ddustprop, 4, maxp_growth)
-    call allocate_array('deltav', deltav, 3, maxdustsmall, maxp_dustfrac)
-    call allocate_array('pxyzu', pxyzu, maxvxyzu, maxgr)
-    call allocate_array('dens', dens, maxgr)
-    call allocate_metric_array('metrics', metrics, 2, maxgr)
-    call allocate_metric_array('metricderivs', metricderivs, 3, maxgr)
-    call allocate_array('xyzmh_ptmass', xyzmh_ptmass, nsinkproperties, maxptmass)
-    call allocate_array('vxyz_ptmass', vxyz_ptmass, 3, maxptmass)
-    call allocate_array('fxyz_ptmass', fxyz_ptmass, 4, maxptmass)
-    call allocate_array('fxyz_ptmass_sinksink', fxyz_ptmass_sinksink, 4, maxptmass)
-    call allocate_array('poten', poten, maxgrav)
-    call allocate_array('n_R', n_R, 4, maxmhdni)
-    call allocate_array('n_electronT', n_electronT, maxne)
-    call allocate_array('eta_nimhd', eta_nimhd, 4, maxmhdni)
-    call allocate_array('luminosity', luminosity, maxlum)
-    call allocate_array('fxyzu', fxyzu, maxvxyzu, maxan)
-    call allocate_array('dBevol', dBevol, maxBevol, maxmhdan)
-    call allocate_array('divBsumm', divBsymm, maxmhdan)
-    call allocate_array('fext', fext, 3, maxan)
-    call allocate_array('vpred', vpred, maxvxyzu, maxan)
-    call allocate_array('ppred', ppred, maxvxyzu, maxgran)
-    call allocate_array('dustpred', dustpred, maxdustsmall, maxdustan)
-    call allocate_array('Bpred', Bpred, maxBevol, maxmhdan)
-    call allocate_array('dustproppred', dustproppred, 5, maxp_growth)
-=======
 subroutine allocate_part
- use allocutils, only:allocate_array
+ use allocutils, only:allocate_array,allocate_metric_array
 
  call allocate_array('xyzh', xyzh, 4, maxp)
  call allocate_array('xyzh_soa', xyzh_soa, maxp, 4)
@@ -379,6 +328,10 @@
  call allocate_array('ddustevol', ddustevol, maxdustsmall, maxdustan)
  call allocate_array('ddustprop', ddustprop, 4, maxp_growth)
  call allocate_array('deltav', deltav, 3, maxdustsmall, maxp_dustfrac)
+ call allocate_array('pxyzu', pxyzu, maxvxyzu, maxgr)
+ call allocate_array('dens', dens, maxgr)
+ call allocate_metric_array('metrics', metrics, 2, maxgr)
+ call allocate_metric_array('metricderivs', metricderivs, 3, maxgr)
  call allocate_array('xyzmh_ptmass', xyzmh_ptmass, nsinkproperties, maxptmass)
  call allocate_array('vxyz_ptmass', vxyz_ptmass, 3, maxptmass)
  call allocate_array('fxyz_ptmass', fxyz_ptmass, 4, maxptmass)
@@ -393,10 +346,10 @@
  call allocate_array('divBsumm', divBsymm, maxmhdan)
  call allocate_array('fext', fext, 3, maxan)
  call allocate_array('vpred', vpred, maxvxyzu, maxan)
+ call allocate_array('ppred', ppred, maxvxyzu, maxgran)
  call allocate_array('dustpred', dustpred, maxdustsmall, maxdustan)
  call allocate_array('Bpred', Bpred, maxBevol, maxmhdan)
  call allocate_array('dustproppred', dustproppred, 4, maxp_growth)
->>>>>>> 59ba6666
 #ifdef IND_TIMESTEPS
  call allocate_array('ibin', ibin, maxan)
  call allocate_array('ibin_old', ibin_old, maxan)

!--------------------------------------------------------------------------!
! The Phantom Smoothed Particle Hydrodynamics code, by Daniel Price et al. !
! Copyright (c) 2007-2018 The Authors (see AUTHORS)                        !
! See LICENCE file for usage and distribution conditions                   !
! http://users.monash.edu.au/~dprice/phantom                               !
!--------------------------------------------------------------------------!
!+
!  MODULE: options
!
!  DESCRIPTION:
!  Sets default values of input parameters
!  these are overwritten by reading from the input file or
!  by setting them in the setup routine
!
!  REFERENCES: None
!
!  OWNER: Daniel Price
!
!  $Id$
!
!  RUNTIME PARAMETERS: None
!
!  DEPENDENCIES: dim, eos, kernel, part, timestep, viscosity
!+
!--------------------------------------------------------------------------
module options
 use eos, only:ieos ! so that this is available via options
 implicit none
 character(len=80), parameter, public :: &  ! module version
    modid="$Id$"
!
! these are parameters which may be changed by the user
! but which at present are set as parameters
!
 real, public :: avdecayconst
!
! these are parameters which may be changed by the user
! and read from the input file
!
 integer, public :: nfulldump,nmaxdumps,iexternalforce
 real, public :: tolh,damp,tolv
 real(kind=4), public :: twallmax, dtwallmax

! artificial viscosity, thermal conductivity, resistivity

 real, public :: alpha,alphau,beta
 real, public :: alphamax
 real, public :: alphaB, etamhd, psidecayfac, overcleanfac
 integer, public :: ishock_heating,ipdv_heating,icooling,iresistive_heating

! dust method

 logical, public :: use_moddump = .false.
 logical, public :: use_dustfrac

! mcfost
 logical, public :: use_mcfost, use_Voronoi_limits_file
 character(len=80), public :: Voronoi_limits_file

 public :: set_default_options
 public :: ieos

 private

contains

subroutine set_default_options
 use timestep,  only:C_cour,C_force,C_cool,tmax,dtmax,nmax,nout,restartonshortest
 use part,      only:hfact,Bextx,Bexty,Bextz,mhd,maxalpha
 use viscosity, only:set_defaults_viscosity
<<<<<<< HEAD
 use dim,       only:maxp,maxvxyzu,nalpha,gr
=======
 use dim,       only:maxp,maxvxyzu,nalpha,ndusttypes
>>>>>>> 3cb93776
 use kernel,    only:hfact_default

 C_cour  =  0.3
 C_force =  0.25
 C_cool  =  0.05
 tmax    = 10.0
 dtmax   =  1.0
 tolv    = 1.e-2

 nmax      = -1
 nout      = -1
 nmaxdumps = -1
 twallmax  = 0.0             ! maximum wall time for run, in seconds
 dtwallmax = 43200.0         ! maximum wall time between dumps (seconds); default = 12h
 nfulldump = 10              ! frequency of writing full dumps
 hfact     = hfact_default   ! smoothing length in units of average particle spacing
 Bextx     = 0.              ! external magnetic field
 Bexty     = 0.
 Bextz     = 0.
 tolh      = 1.e-4           ! tolerance on h iterations
 damp      = 0.              ! damping of velocities
 iexternalforce = 0          ! external forces
 if (gr) iexternalforce = 1

 ! equation of state
 if (maxvxyzu==4) then
    ieos = 2
 else
    ieos = 1
 endif
 ishock_heating     = 1
 ipdv_heating       = 1
 iresistive_heating = 1
 icooling           = 0

 ! artificial viscosity
 if (maxalpha==maxp) then
    if (nalpha >= 2) then
       alpha = 0.0 ! Cullen-Dehnen switch
    else
       alpha = 0.1 ! Morris-Monaghan switch
    endif
 else
    alpha = 1.
 endif
 alphamax = 1.0

 ! artificial thermal conductivity
 alphau = 1.
 if (gr) alphau = 0.1

 ! artificial resistivity (MHD only)
 alphaB            = 1.0
 etamhd            = 0.0
 psidecayfac       = 1.0     ! psi decay factor (MHD only)
 overcleanfac      = 1.0     ! factor to increase signal velocity for (only) time steps and psi cleaning
 beta              = 2.0     ! beta viscosity term
 avdecayconst      = 0.1     ! decay time constant for viscosity switches
 restartonshortest = .false. ! whether or not to restart with all parts on shortest step

 call set_defaults_viscosity

 ! dust method
 if (ndusttypes>1) then
    use_dustfrac = .true.
 else
    use_dustfrac = .false.
 endif

 ! mcfost
 use_mcfost = .false.

end subroutine set_default_options

end module options<|MERGE_RESOLUTION|>--- conflicted
+++ resolved
@@ -68,11 +68,7 @@
  use timestep,  only:C_cour,C_force,C_cool,tmax,dtmax,nmax,nout,restartonshortest
  use part,      only:hfact,Bextx,Bexty,Bextz,mhd,maxalpha
  use viscosity, only:set_defaults_viscosity
-<<<<<<< HEAD
- use dim,       only:maxp,maxvxyzu,nalpha,gr
-=======
- use dim,       only:maxp,maxvxyzu,nalpha,ndusttypes
->>>>>>> 3cb93776
+ use dim,       only:maxp,maxvxyzu,nalpha,ndusttypes,gr
  use kernel,    only:hfact_default
 
  C_cour  =  0.3

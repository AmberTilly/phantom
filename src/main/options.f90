!--------------------------------------------------------------------------!
! The Phantom Smoothed Particle Hydrodynamics code, by Daniel Price et al. !
! Copyright (c) 2007-2018 The Authors (see AUTHORS)                        !
! See LICENCE file for usage and distribution conditions                   !
! http://users.monash.edu.au/~dprice/phantom                               !
!--------------------------------------------------------------------------!
!+
!  MODULE: options
!
!  DESCRIPTION:
!  Sets default values of input parameters
!  these are overwritten by reading from the input file or
!  by setting them in the setup routine
!
!  REFERENCES: None
!
!  OWNER: Daniel Price
!
!  $Id$
!
!  RUNTIME PARAMETERS: None
!
!  DEPENDENCIES: dim, eos, kernel, part, timestep, viscosity
!+
!--------------------------------------------------------------------------
module options
 use eos, only:ieos ! so that this is available via options
 implicit none
 character(len=80), parameter, public :: &  ! module version
    modid="$Id$"
!
! these are parameters which may be changed by the user
! but which at present are set as parameters
!
 real, public :: avdecayconst
!
! these are parameters which may be changed by the user
! and read from the input file
!
 integer, public :: nfulldump,nmaxdumps,iexternalforce
 real, public :: tolh,damp,tolv
 real(kind=4), public :: twallmax, dtwallmax

! artificial viscosity, thermal conductivity, resistivity

 real, public :: alpha,alphau,beta
 real, public :: alphamax
 real, public :: alphaB, psidecayfac, overcleanfac
 integer, public :: ishock_heating,ipdv_heating,icooling,iresistive_heating

! dust method

 logical, public :: use_moddump = .false.
 logical, public :: use_dustfrac

! mcfost
 logical, public :: use_mcfost, use_Voronoi_limits_file
 character(len=80), public :: Voronoi_limits_file

 public :: set_default_options
 public :: ieos

 private

contains

subroutine set_default_options
 use timestep,  only:C_cour,C_force,C_cool,tmax,dtmax,nmax,nout,restartonshortest
 use part,      only:hfact,Bextx,Bexty,Bextz,mhd,maxalpha
 use viscosity, only:set_defaults_viscosity
 use dim,       only:maxp,maxvxyzu,nalpha
 use kernel,    only:hfact_default

 C_cour  =  0.3
 C_force =  0.25
 C_cool  =  0.05
 tmax    = 10.0
 dtmax   =  1.0
 tolv    = 1.e-2

 nmax      = -1
 nout      = -1
 nmaxdumps = -1
 twallmax  = 0.0             ! maximum wall time for run, in seconds
 dtwallmax = 43200.0         ! maximum wall time between dumps (seconds); default = 12h
 nfulldump = 10              ! frequency of writing full dumps
 hfact     = hfact_default   ! smoothing length in units of average particle spacing
 Bextx     = 0.              ! external magnetic field
 Bexty     = 0.
 Bextz     = 0.
 tolh      = 1.e-4           ! tolerance on h iterations
 damp      = 0.              ! damping of velocities
 iexternalforce = 0          ! external forces

 ! equation of state
 if (maxvxyzu==4) then
    ieos = 2
 else
    ieos = 1
 endif
 ishock_heating     = 1
 ipdv_heating       = 1
 iresistive_heating = 1
 icooling           = 0

 ! artificial viscosity
 if (maxalpha==maxp) then
    if (nalpha >= 2) then
       alpha = 0.0 ! Cullen-Dehnen switch
    else
       alpha = 0.1 ! Morris-Monaghan switch
    endif
 else
    alpha = 1.
 endif
 alphamax = 1.0

 ! artificial thermal conductivity
 alphau = 1.

 ! artificial resistivity (MHD only)
 alphaB            = 1.0
 psidecayfac       = 1.0     ! psi decay factor (MHD only)
 overcleanfac      = 1.0     ! factor to increase signal velocity for (only) time steps and psi cleaning
 beta              = 2.0     ! beta viscosity term
 avdecayconst      = 0.1     ! decay time constant for viscosity switches
 restartonshortest = .false. ! whether or not to restart with all parts on shortest step

 call set_defaults_viscosity

 ! dust method
<<<<<<< HEAD
 use_dustfrac = .false.
=======
 if (ndusttypes > 1) then
    use_dustfrac = .true.
 else
    use_dustfrac = .false.
 endif
>>>>>>> 90244be3

 ! mcfost
 use_mcfost = .false.

end subroutine set_default_options

end module options<|MERGE_RESOLUTION|>--- conflicted
+++ resolved
@@ -129,15 +129,7 @@
  call set_defaults_viscosity
 
  ! dust method
-<<<<<<< HEAD
  use_dustfrac = .false.
-=======
- if (ndusttypes > 1) then
-    use_dustfrac = .true.
- else
-    use_dustfrac = .false.
- endif
->>>>>>> 90244be3
 
  ! mcfost
  use_mcfost = .false.

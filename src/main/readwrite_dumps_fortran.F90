--- conflicted
+++ resolved
@@ -219,15 +219,10 @@
                  divcurlv,divcurlv_label,divcurlB,divcurlB_label,poten,dustfrac,deltav,deltav_label,tstop,&
                  dustfrac_label,tstop_label,dustprop,dustprop_label,eos_vars,eos_vars_label,ndusttypes,ndustsmall,VrelVf,&
                  VrelVf_label,dustgasprop,dustgasprop_label,dust_temp,pxyzu,pxyzu_label,dens,& !,dvdx,dvdx_label
-<<<<<<< HEAD
-                 rad,rad_label,radprop,radprop_label,do_radiation,maxirad,maxradprop,itemp,igasP,&
-                 iorig,iX,iZ,imu,nucleation,nucleation_label,n_nucleation,metrics,metricderivs,tmunus
- use options,    only:use_dustfrac,use_var_comp
-=======
                  rad,rad_label,radprop,radprop_label,do_radiation,maxirad,maxradprop,itemp,igasP,igamma,&
-                 iorig,iX,iZ,imu,nucleation,nucleation_label,n_nucleation,tau,itau_alloc,tau_lucy,itauL_alloc
+                 iorig,iX,iZ,imu,nucleation,nucleation_label,n_nucleation,&
+                 tau,itau_alloc,tau_lucy,itauL_alloc,metrics,metricderivs,tmunus
  use options,    only:use_dustfrac,use_var_comp,icooling
->>>>>>> cf159115
  use dump_utils, only:tag,open_dumpfile_w,allocate_header,&
                  free_header,write_header,write_array,write_block_header
  use mpiutils,   only:reduce_mpi,reduceall_mpi
@@ -249,6 +244,9 @@
 #ifdef KROME
  use krome_user, only:krome_nmols
  use part,       only:gamma_chem,mu_chem,T_gas_cool
+#endif
+#ifdef GR
+ use metric_tools, only:imetric,imet_et
 #endif
  real,             intent(in) :: t
  character(len=*), intent(in) :: dumpfile
@@ -385,27 +383,28 @@
           enddo
        endif
        if (gr) then
-          ! TODO these should only be outputed ifmetric==ET
           call write_array(1,pxyzu,pxyzu_label,maxvxyzu,npart,k,ipass,idump,nums,ierrs(8))
           call write_array(1,dens,'dens prim',npart,k,ipass,idump,nums,ierrs(8))
-          ! Should include a metrics label somewhere to clean this up 
-          call write_array(1,metrics(1,1,1,:), 'gtt (covariant)',npart,k,ipass,idump,nums,ierrs(8))
-         !  call write_array(1,metrics(1,2,1,:), 'gtx (covariant)',npart,k,ipass,idump,nums,ierrs(8))
-         !  call write_array(1,metrics(1,3,1,:), 'gty (covariant)',npart,k,ipass,idump,nums,ierrs(8))
-         !  call write_array(1,metrics(1,2,1,:), 'gtz (covariant)',npart,k,ipass,idump,nums,ierrs(8))
-         !  call write_array(1,metrics(1,2,1,:), 'gtx (covariant)',npart,k,ipass,idump,nums,ierrs(8))
-          call write_array(1,metrics(2,2,1,:), 'gxx (covariant)',npart,k,ipass,idump,nums,ierrs(8))
-          call write_array(1,metrics(3,3,1,:), 'gyy (covariant)',npart,k,ipass,idump,nums,ierrs(8))
-          call write_array(1,metrics(4,4,1,:), 'gzz (covariant)',npart,k,ipass,idump,nums,ierrs(8))
-
-          call write_array(1,metricderivs(1,1,1,:), 'dxgtt (covariant)',npart,k,ipass,idump,nums,ierrs(8))
-          call write_array(1,metricderivs(2,2,1,:), 'dxgxx (covariant)',npart,k,ipass,idump,nums,ierrs(8))
-          call write_array(1,metricderivs(3,3,1,:), 'dxgyy (covariant)',npart,k,ipass,idump,nums,ierrs(8))
-          call write_array(1,metricderivs(4,4,1,:), 'dxgzz (covariant)',npart,k,ipass,idump,nums,ierrs(8))
-          
-          
-          call write_array(1,tmunus(1,1,:), 'tmunutt (covariant)',npart,k,ipass,idump,nums,ierrs(8))
-          call write_array(1,1/tmunus(1,1,:), 'tmunutt (contravariant)',npart,k,ipass,idump,nums,ierrs(8))
+#ifdef GR
+          if (imetric==imet_et) then
+             ! Output metric if imetric=iet
+             call write_array(1,metrics(1,1,1,:), 'gtt (covariant)',npart,k,ipass,idump,nums,ierrs(8))
+             !  call write_array(1,metrics(1,2,1,:), 'gtx (covariant)',npart,k,ipass,idump,nums,ierrs(8))
+             !  call write_array(1,metrics(1,3,1,:), 'gty (covariant)',npart,k,ipass,idump,nums,ierrs(8))
+             !  call write_array(1,metrics(1,2,1,:), 'gtz (covariant)',npart,k,ipass,idump,nums,ierrs(8))
+             !  call write_array(1,metrics(1,2,1,:), 'gtx (covariant)',npart,k,ipass,idump,nums,ierrs(8))
+             call write_array(1,metrics(2,2,1,:), 'gxx (covariant)',npart,k,ipass,idump,nums,ierrs(8))
+             call write_array(1,metrics(3,3,1,:), 'gyy (covariant)',npart,k,ipass,idump,nums,ierrs(8))
+             call write_array(1,metrics(4,4,1,:), 'gzz (covariant)',npart,k,ipass,idump,nums,ierrs(8))
+
+             call write_array(1,metricderivs(1,1,1,:), 'dxgtt (covariant)',npart,k,ipass,idump,nums,ierrs(8))
+             call write_array(1,metricderivs(2,2,1,:), 'dxgxx (covariant)',npart,k,ipass,idump,nums,ierrs(8))
+             call write_array(1,metricderivs(3,3,1,:), 'dxgyy (covariant)',npart,k,ipass,idump,nums,ierrs(8))
+             call write_array(1,metricderivs(4,4,1,:), 'dxgzz (covariant)',npart,k,ipass,idump,nums,ierrs(8))
+
+             call write_array(1,tmunus(1,1,:),  'tmunutt (covariant)',npart,k,ipass,idump,nums,ierrs(8))
+          endif
+#endif
        endif
        if (eos_is_non_ideal(ieos) .or. (.not.store_dust_temperature .and. icooling > 0)) then
           call write_array(1,eos_vars(itemp,:),eos_vars_label(itemp),npart,k,ipass,idump,nums,ierrs(12))

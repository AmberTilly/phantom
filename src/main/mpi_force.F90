!--------------------------------------------------------------------------!
! The Phantom Smoothed Particle Hydrodynamics code, by Daniel Price et al. !
! Copyright (c) 2007-2022 The Authors (see AUTHORS)                        !
! See LICENCE file for usage and distribution conditions                   !
! http://phantomsph.bitbucket.io/                                          !
!--------------------------------------------------------------------------!
module mpiforce
!
! None
!
! :References: None
!
! :Owner: Conrad Chan
!
! :Runtime parameters: None
!
! :Dependencies: dim, io, mpi
!
 use io,       only:nprocs,fatal
 use dim,      only:minpart,maxfsum,maxxpartveciforce

 implicit none
 private

 public :: cellforce
 public :: stackforce
 public :: get_mpitype_of_cellforce

 integer, public :: dtype_cellforce

<<<<<<< HEAD
 integer, parameter :: ndata = 20 ! number of elements in the cell (including padding)
=======
 integer, parameter :: ndata = 19 ! number of elements in the cell (including padding)
>>>>>>> ea6b146a
 integer, parameter :: nbytes_cellforce = 8 * maxxpartveciforce * minpart + &  !  xpartvec(maxxpartveciforce,minpart)
                                          8 * maxfsum * minpart           + &  !  fsums(maxfsum,minpart)
                                          8 * 20                          + &  !  fgrav(20)
                                          8 * 3                           + &  !  xpos(3)
                                          8                               + &  !  xsizei
                                          8                               + &  !  rcuti
                                          8 * minpart                     + &  !  tsmin(minpart)
                                          8 * minpart                     + &  !  vsigmax(minpart)
                                          4                               + &  !  icell
                                          4                               + &  !  npcell
                                          4 * minpart                     + &  !  arr_index(minpart)
                                          4                               + &  !  ndrag
                                          4                               + &  !  nstokes
                                          4                               + &  !  nsuper
                                          4                               + &  !  owner
                                          4                               + &  !  waiting_index
                                          1 * minpart                     + &  !  iphase(minpart)
<<<<<<< HEAD
                                          1 * minpart                     + &  !  ibinneigh(minpart)
                                          4                                    !  owner_thread
=======
                                          1 * minpart                          !  ibinneigh(minpart)
>>>>>>> ea6b146a

 type cellforce
    sequence
    real             :: xpartvec(maxxpartveciforce,minpart)
    real             :: fsums(maxfsum,minpart)
    real             :: fgrav(20)
    real             :: xpos(3)
    real             :: xsizei
    real             :: rcuti
    real             :: tsmin(minpart)
    real             :: vsigmax(minpart)
    integer          :: icell
    integer          :: npcell                                 ! number of particles in here
    integer          :: arr_index(minpart)
    integer          :: ndrag
    integer          :: nstokes
    integer          :: nsuper
    integer          :: owner                                  ! id of the process that owns this
    integer          :: waiting_index
    integer(kind=1)  :: iphase(minpart)
    integer(kind=1)  :: ibinneigh(minpart)
<<<<<<< HEAD
    integer          :: owner_thread                           ! omp thread that owns this cell
=======
>>>>>>> ea6b146a
    integer(kind=1)  :: pad(8 - mod(nbytes_cellforce, 8)) !padding to maintain alignment of elements
 end type cellforce

 type stackforce
    sequence
    type(cellforce), pointer  :: cells(:)
    integer                   :: maxlength = 0
    integer                   :: n = 0
    integer                   :: number
 end type stackforce

contains

subroutine get_mpitype_of_cellforce
#ifdef MPI
 use mpi
 use io,       only:error

 integer                         :: nblock, blens(ndata), mpitypes(ndata)
 integer(kind=MPI_ADDRESS_KIND)  :: disp(ndata)

 type(cellforce)                 :: cell
 integer(kind=MPI_ADDRESS_KIND)  :: addr,start,lb,extent
 integer                         :: mpierr

 nblock = 0

 call MPI_GET_ADDRESS(cell,start,mpierr)

 nblock = nblock + 1
 blens(nblock) = size(cell%xpartvec)
 mpitypes(nblock) = MPI_REAL8
 call MPI_GET_ADDRESS(cell%xpartvec,addr,mpierr)
 disp(nblock) = addr - start

 nblock = nblock + 1
 blens(nblock) = size(cell%fsums)
 mpitypes(nblock) = MPI_REAL8
 call MPI_GET_ADDRESS(cell%fsums,addr,mpierr)
 disp(nblock) = addr - start

 nblock = nblock + 1
 blens(nblock) = size(cell%fgrav)
 mpitypes(nblock) = MPI_REAL8
 call MPI_GET_ADDRESS(cell%fgrav,addr,mpierr)
 disp(nblock) = addr - start

 nblock = nblock + 1
 blens(nblock) = size(cell%xpos)
 mpitypes(nblock) = MPI_REAL8
 call MPI_GET_ADDRESS(cell%xpos,addr,mpierr)
 disp(nblock) = addr - start

 nblock = nblock + 1
 blens(nblock) = 1
 mpitypes(nblock) = MPI_REAL8
 call MPI_GET_ADDRESS(cell%xsizei,addr,mpierr)
 disp(nblock) = addr - start

 nblock = nblock + 1
 blens(nblock) = 1
 mpitypes(nblock) = MPI_REAL8
 call MPI_GET_ADDRESS(cell%rcuti,addr,mpierr)
 disp(nblock) = addr - start

 nblock = nblock + 1
 blens(nblock) = size(cell%tsmin)
 mpitypes(nblock) = MPI_REAL8
 call MPI_GET_ADDRESS(cell%tsmin,addr,mpierr)
 disp(nblock) = addr - start

 nblock = nblock + 1
 blens(nblock) = size(cell%vsigmax)
 mpitypes(nblock) = MPI_REAL8
 call MPI_GET_ADDRESS(cell%vsigmax,addr,mpierr)
 disp(nblock) = addr - start

 nblock = nblock + 1
 blens(nblock) = 1
 mpitypes(nblock) = MPI_INTEGER4
 call MPI_GET_ADDRESS(cell%icell,addr,mpierr)
 disp(nblock) = addr - start

 nblock = nblock + 1
 blens(nblock) = 1
 mpitypes(nblock) = MPI_INTEGER4
 call MPI_GET_ADDRESS(cell%npcell,addr,mpierr)
 disp(nblock) = addr - start

 nblock = nblock + 1
 blens(nblock) = size(cell%arr_index)
 mpitypes(nblock) = MPI_INTEGER4
 call MPI_GET_ADDRESS(cell%arr_index,addr,mpierr)
 disp(nblock) = addr - start

 nblock = nblock + 1
 blens(nblock) = 1
 mpitypes(nblock) = MPI_INTEGER4
 call MPI_GET_ADDRESS(cell%ndrag,addr,mpierr)
 disp(nblock) = addr - start

 nblock = nblock + 1
 blens(nblock) = 1
 mpitypes(nblock) = MPI_INTEGER4
 call MPI_GET_ADDRESS(cell%nstokes,addr,mpierr)
 disp(nblock) = addr - start

 nblock = nblock + 1
 blens(nblock) = 1
 mpitypes(nblock) = MPI_INTEGER4
 call MPI_GET_ADDRESS(cell%nsuper,addr,mpierr)
 disp(nblock) = addr - start

 nblock = nblock + 1
 blens(nblock) = 1
 mpitypes(nblock) = MPI_INTEGER4
 call MPI_GET_ADDRESS(cell%owner,addr,mpierr)
 disp(nblock) = addr - start

 nblock = nblock + 1
 blens(nblock) = 1
 mpitypes(nblock) = MPI_INTEGER4
 call MPI_GET_ADDRESS(cell%waiting_index,addr,mpierr)
 disp(nblock) = addr - start

 nblock = nblock + 1
 blens(nblock) = size(cell%iphase)
 mpitypes(nblock) = MPI_INTEGER1
 call MPI_GET_ADDRESS(cell%iphase,addr,mpierr)
 disp(nblock) = addr - start

 nblock = nblock + 1
 blens(nblock) = size(cell%ibinneigh)
 mpitypes(nblock) = MPI_INTEGER1
 call MPI_GET_ADDRESS(cell%ibinneigh,addr,mpierr)
 disp(nblock) = addr - start

 nblock = nblock + 1
<<<<<<< HEAD
 blens(nblock) = 1
 mpitypes(nblock) = MPI_INTEGER4
 call MPI_GET_ADDRESS(cell%owner_thread,addr,mpierr)
 disp(nblock) = addr - start

 nblock = nblock + 1
=======
>>>>>>> ea6b146a
 blens(nblock) = 8 - mod(nbytes_cellforce, 8)
 mpitypes(nblock) = MPI_INTEGER1
 call MPI_GET_ADDRESS(cell%pad,addr,mpierr)
 disp(nblock) = addr - start

 call MPI_TYPE_CREATE_STRUCT(nblock,blens(1:nblock),disp(1:nblock),mpitypes(1:nblock),dtype_cellforce,mpierr)
 call MPI_TYPE_COMMIT(dtype_cellforce,mpierr)

 ! check extent okay
 call MPI_TYPE_GET_EXTENT(dtype_cellforce,lb,extent,mpierr)
 if (extent /= sizeof(cell)) then
    call error('mpi_force','MPI_TYPE_GET_EXTENT has calculated the extent incorrectly')
 endif

#else
 dtype_cellforce = 0
#endif

end subroutine get_mpitype_of_cellforce

end module mpiforce<|MERGE_RESOLUTION|>--- conflicted
+++ resolved
@@ -28,11 +28,7 @@
 
  integer, public :: dtype_cellforce
 
-<<<<<<< HEAD
- integer, parameter :: ndata = 20 ! number of elements in the cell (including padding)
-=======
  integer, parameter :: ndata = 19 ! number of elements in the cell (including padding)
->>>>>>> ea6b146a
  integer, parameter :: nbytes_cellforce = 8 * maxxpartveciforce * minpart + &  !  xpartvec(maxxpartveciforce,minpart)
                                           8 * maxfsum * minpart           + &  !  fsums(maxfsum,minpart)
                                           8 * 20                          + &  !  fgrav(20)
@@ -50,12 +46,7 @@
                                           4                               + &  !  owner
                                           4                               + &  !  waiting_index
                                           1 * minpart                     + &  !  iphase(minpart)
-<<<<<<< HEAD
-                                          1 * minpart                     + &  !  ibinneigh(minpart)
-                                          4                                    !  owner_thread
-=======
                                           1 * minpart                          !  ibinneigh(minpart)
->>>>>>> ea6b146a
 
  type cellforce
     sequence
@@ -77,10 +68,6 @@
     integer          :: waiting_index
     integer(kind=1)  :: iphase(minpart)
     integer(kind=1)  :: ibinneigh(minpart)
-<<<<<<< HEAD
-    integer          :: owner_thread                           ! omp thread that owns this cell
-=======
->>>>>>> ea6b146a
     integer(kind=1)  :: pad(8 - mod(nbytes_cellforce, 8)) !padding to maintain alignment of elements
  end type cellforce
 
@@ -219,15 +206,6 @@
  disp(nblock) = addr - start
 
  nblock = nblock + 1
-<<<<<<< HEAD
- blens(nblock) = 1
- mpitypes(nblock) = MPI_INTEGER4
- call MPI_GET_ADDRESS(cell%owner_thread,addr,mpierr)
- disp(nblock) = addr - start
-
- nblock = nblock + 1
-=======
->>>>>>> ea6b146a
  blens(nblock) = 8 - mod(nbytes_cellforce, 8)
  mpitypes(nblock) = MPI_INTEGER1
  call MPI_GET_ADDRESS(cell%pad,addr,mpierr)

!--------------------------------------------------------------------------!
! The Phantom Smoothed Particle Hydrodynamics code, by Daniel Price et al. !
! Copyright (c) 2007-2020 The Authors (see AUTHORS)                        !
! See LICENCE file for usage and distribution conditions                   !
! http://phantomsph.bitbucket.io/                                          !
!--------------------------------------------------------------------------!
!+
!  MODULE: initial
!
!  DESCRIPTION:
!   This module initialises (and ends) the run
!
!  REFERENCES: None
!
!  OWNER: Daniel Price
!
!  $Id$
!
!  RUNTIME PARAMETERS: None
!
!  DEPENDENCIES: balance, boundary, centreofmass, checkoptions, checksetup,
!    chem, cons2prim, cooling, cpuinfo, densityforce, deriv, dim, domain,
!    dust, energies, eos, evwrite, extern_gr, externalforces, fastmath,
!    fileutils, forcing, growth, h2cooling, initial_params, inject, io,
!    io_summary, linklist, metric_tools, mf_write, mpi, mpiutils, nicil,
!    nicil_sup, omputils, options, part, photoevap, ptmass,
!    readwrite_dumps, readwrite_infile, sort_particles, timestep,
!    timestep_ind, timestep_sts, timing, units, writeheader
!+
!--------------------------------------------------------------------------
module initial
#ifdef MPI
 use mpi
#endif
 implicit none
 public :: initialise,startrun,endrun
 real(kind=4), private :: twall_start, tcpu_start

 private

contains

!----------------------------------------------------------------
!+
!  short initialisation routine that should be called
!  by any utility which will subsequently call derivs
!+
!----------------------------------------------------------------
subroutine initialise()
 use io,               only:fatal,die,id,master,nprocs,ievfile
#ifdef FINVSQRT
 use fastmath,         only:testsqrt
#endif
 use omputils,         only:init_omp,info_omp
 use options,          only:set_default_options
 use part,             only:maxBevol
 use units,            only:set_units
 use io_summary,       only:summary_initialise
 use boundary,         only:set_boundary
 use writeheader,      only:write_codeinfo
 use evwrite,          only:init_evfile
 use domain,           only:init_domains
 use cpuinfo,          only:print_cpuinfo
 use checkoptions,     only:check_compile_time_settings

 integer :: ierr
!
!--write 'PHANTOM' and code version
!
 if (id==master) call write_codeinfo(6)
!
!--check that it is OK to use fast sqrt functions
!  on this architecture
!
#ifdef FINVSQRT
 if (id==master) write(*,"(1x,a)") 'checking fast inverse sqrt...'
 call testsqrt(ierr,(id==master))
 if (ierr /= 0) call die
 if (id==master) write(*,"(1x,a,/)") 'done'
#else
 if (id==master) write(*,"(1x,a)") 'Using NATIVE inverse sqrt'
#endif

!
!--set units and default options
!
 call set_units
 call set_default_options
 call set_boundary
 call init_evfile(ievfile,'testlog',.false.)
!
!--initialise values for summary array
!
 call summary_initialise
!
!--check compile-time settings are OK
!
 call check_compile_time_settings(ierr)
 if (ierr /= 0) call fatal('initialise','incompatible compile-time settings')
!
!--initialise openMP things if required
!
 if (id==master) call print_cpuinfo()
 if (id==master) call info_omp
 call init_omp
!
!--initialise MPI domains
!
 call init_domains(nprocs)

 return
end subroutine initialise

!----------------------------------------------------------------
!+
!  routine which starts a Phantom run
!+
!----------------------------------------------------------------
subroutine startrun(infile,logfile,evfile,dumpfile)
 use mpiutils,         only:reduce_mpi,waitmyturn,endmyturn,reduceall_mpi,barrier_mpi
 use dim,              only:maxp,maxalpha,maxvxyzu,nalpha,mhd,maxdusttypes,do_radiation
 use deriv,            only:derivs
 use evwrite,          only:init_evfile,write_evfile,write_evlog
 use io,               only:idisk1,iprint,ievfile,error,iwritein,flush_warnings,&
                            die,fatal,id,master,nprocs,real4,warning
 use externalforces,   only:externalforce,initialise_externalforces,update_externalforce,&
                            externalforce_vdependent
 use options,          only:iexternalforce,damp,icooling,use_dustfrac,rhofinal1,rhofinal_cgs
 use readwrite_infile, only:read_infile,write_infile
 use readwrite_dumps,  only:read_dump,write_fulldump
 use part,             only:npart,xyzh,vxyzu,fxyzu,fext,divcurlv,divcurlB,Bevol,dBevol,&
                            npartoftype,maxtypes,alphaind,ntot,ndim, &
                            maxphase,iphase,isetphase,iamtype, &
                            nptmass,xyzmh_ptmass,vxyz_ptmass,fxyz_ptmass,igas,idust,massoftype,&
                            epot_sinksink,get_ntypes,isdead_or_accreted,dustfrac,ddustevol,&
                            set_boundaries_to_active,n_R,n_electronT,dustevol,rhoh,gradh, &
<<<<<<< HEAD
                            Bevol,Bxyz,temperature,dustprop,ddustprop,ndustsmall
 use part,             only:radiation,ithick
=======
                            Bevol,Bxyz,temperature,dustprop,ddustprop,ndustsmall,iboundary
 use part,             only:pxyzu,dens,metrics,metricderivs
>>>>>>> eb7144a0
 use densityforce,     only:densityiterate
 use linklist,         only:set_linklist
#ifdef GR
 use cons2prim,        only:prim2consall
 use eos,              only:equationofstate,ieos
 use extern_gr,        only:get_grforce_all
 use metric_tools,     only:init_metric,imet_minkowski,imetric
#endif
#ifdef PHOTO
 use photoevap,        only:set_photoevap_grid
#endif
#ifdef NONIDEALMHD
 use units,            only:utime,umass,unit_Bfield
 use nicil,            only:nicil_initialise
 use nicil_sup,        only:use_consistent_gmw
#endif
 use ptmass,           only:init_ptmass,get_accel_sink_gas,get_accel_sink_sink, &
                            h_acc,r_crit,r_crit2,rho_crit,rho_crit_cgs
 use timestep,         only:time,dt,dtextforce,C_force,dtmax
 use timing,           only:get_timings
#ifdef SORT
 use sort_particles,   only:sort_part
#endif
#ifdef IND_TIMESTEPS
 use timestep,         only:dtmax
 use timestep_ind,     only:istepfrac,ibinnow,maxbins,init_ibin
 use part,             only:ibin,ibin_old,ibin_wake,alphaind
 use readwrite_dumps,  only:dt_read_in
#else
 use timestep,         only:dtcourant,dtforce
#endif
#ifdef STS_TIMESTEPS
 use timestep,         only:dtdiff
#endif
 use timestep_sts,     only:sts_initialise
#ifdef DRIVING
 use forcing,          only:init_forcing
#endif
#ifdef DUST
 use dust,             only:init_drag
 use part,             only:ndusttypes
#ifdef DUSTGROWTH
 use growth,           only:init_growth
#endif
#endif
#ifdef MFLOW
 use mf_write,         only:mflow_write,mflow_init
 use io,               only:imflow
#endif
#ifdef VMFLOW
 use mf_write,         only:vmflow_write,vmflow_init
 use io,               only:ivmflow
#endif
#ifdef BINPOS
 use mf_write,         only:binpos_write,binpos_init
 use io,               only:ibinpos,igpos
#endif
#ifdef MPI
 use balance,          only:balancedomains
 use part,             only:ibelong
#endif
#ifdef INJECT_PARTICLES
 use inject,           only:init_inject,inject_particles
#endif
#ifdef LIVE_ANALYSIS
 use analysis,         only:do_analysis
 use part,             only:igas
 use fileutils,        only:numfromfile
 use io,               only:ianalysis
#endif
 use writeheader,      only:write_codeinfo,write_header
 use eos,              only:ieos,init_eos
 use part,             only:h2chemistry
 use checksetup,       only:check_setup
 use h2cooling,        only:init_h2cooling
 use cooling,          only:init_cooling
 use chem,             only:init_chem
 use cpuinfo,          only:print_cpuinfo
 use units,            only:udist,unit_density
 use centreofmass,     only:get_centreofmass
 use energies,         only:etot,angtot,totmom,mdust,xyzcom,mtot
 use initial_params,   only:get_conserv,etot_in,angtot_in,totmom_in,mdust_in
 use fileutils,        only:make_tags_unique
 character(len=*), intent(in)  :: infile
 character(len=*), intent(out) :: logfile,evfile,dumpfile
 integer         :: ierr,i,j,nerr,nwarn,ialphaloc
 integer(kind=8) :: npartoftypetot(maxtypes)
 real            :: poti,dtf,hfactfile,fextv(3)
 real            :: hi,pmassi,rhoi1
 real            :: dtsinkgas,dtsinksink,fonrmax,dtphi2,dtnew_first,dtinject
 real            :: stressmax,xmin,ymin,zmin,xmax,ymax,zmax,dx,dy,dz,tolu,toll
 real            :: dummy(3)
#ifdef NONIDEALMHD
 real            :: gmw_old,gmw_new
#endif
 integer         :: itype,iposinit,ipostmp,ntypes,nderivinit
 logical         :: iexist
 character(len=len(dumpfile)) :: dumpfileold
#ifdef DUST
 character(len=7) :: dust_label(maxdusttypes)
#endif
!
!--do preliminary initialisation
!
 call initialise
!
!--read parameters from the infile
!
 call read_infile(infile,logfile,evfile,dumpfile)

!
!--initialise log output
!
 if (iprint /= 6 .and. id==master) then
    open(unit=iprint,file=logfile,form='formatted',status='replace')
!
!--write opening "splash screen" to logfile
!
    call write_codeinfo(iprint)
    call print_cpuinfo(iprint)
 endif
 if (id==master) write(iprint,"(a)") ' starting run '//trim(infile)

 if (id==master) call write_header(1,infile,evfile,logfile,dumpfile)
!
!--read particle setup from dumpfile
!
 call read_dump(trim(dumpfile),time,hfactfile,idisk1,iprint,id,nprocs,ierr)
 if (ierr /= 0) call fatal('initial','error reading dumpfile')
 call check_setup(nerr,nwarn,restart=.true.) ! sanity check what has been read from file
 if (nwarn > 0) then
    print "(a)"
    call warning('initial','WARNINGS from particle data in file',var='# of warnings',ival=nwarn)
 endif
 if (nerr > 0)  call fatal('initial','errors in particle data from file',var='# of errors',ival=nerr)
!
!--initialise values for non-ideal MHD
!
#ifdef NONIDEALMHD
 call nicil_initialise(utime,udist,umass,unit_Bfield,ierr,iprint,iprint)
 if (ierr/=0) call fatal('initial','error initialising nicil (the non-ideal MHD library)')
 call use_consistent_gmw(ierr,gmw_old,gmw_new)
 if (ierr/=0) write(iprint,'(2(a,Es18.7))')' initial: Modifying mean molecular mass from ',gmw_old,' to ',gmw_new
#endif
 n_R         = 0.0
 n_electronT = 0.0
!
!--Initialise and verify parameters for super-timestepping
!
#ifdef STS_TIMESTEPS
 call sts_initialise(ierr,dtdiff)
 if (ierr > 0) call fatal('initial','supertimestep: nu > 1 or < 0 or NaN.')
#endif
!
!--initialise the equation of state
!  (must be done AFTER the units are known & AFTER mu is calculated in non-ideal MHD)
!
 call init_eos(ieos,ierr)
 if (ierr /= 0) call fatal('initial','error initialising equation of state')
!
!--get total number of particles (on all processors)
!
 ntot           = reduceall_mpi('+',npart)
 npartoftypetot = reduce_mpi('+',npartoftype)
 if (id==master) write(iprint,"(a,i12)") ' npart total   = ',ntot
 if (npart > 0) then
    if (id==master .and. maxalpha==maxp)  write(iprint,*) 'mean alpha  initial: ',sum(alphaind(1,1:npart))/real(npart)
 endif

#ifdef DRIVING
!
!--initialise turbulence driving
!
 if (id==master) write(iprint,*) 'waiting on input for turbulent driving...'
 call init_forcing(dumpfile,infile,time)
#endif

#ifdef DUST
 call init_drag(ierr)
 if (ierr /= 0) call fatal('initial','error initialising drag coefficients')
#ifdef DUSTGROWTH
 call init_growth(ierr)
 if (ierr /= 0) call fatal('initial','error initialising growth variables')
#endif
#endif
!
!--initialise cooling function
!
 if (h2chemistry) then
    if (icooling > 0) then
       if (id==master) write(iprint,*) 'initialising cooling function...'
       call init_chem()
       call init_h2cooling()
    endif
 elseif (icooling > 0) then
    call init_cooling(ierr)
    if (ierr /= 0) call fatal('initial','error initialising cooling')
 endif

 if (damp > 0. .and. any(abs(vxyzu(1:3,:)) > tiny(0.)) .and. abs(time) < tiny(time)) then
    call error('setup','damping on: setting non-zero velocities to zero')
    vxyzu(1:3,:) = 0.
 endif
!
!--The code works in B/rho as its conservative variable, but writes B to dumpfile
!  So we now convert our primitive variable read, B, to the conservative B/rho
!  This necessitates computing the density sum.
!
 if (do_radiation) radiation(ithick,:) = 1


 if (mhd) then
    if (npart > 0) then
       call set_linklist(npart,npart,xyzh,vxyzu)
       fxyzu = 0.
       call densityiterate(2,npart,npart,xyzh,vxyzu,divcurlv,divcurlB,Bevol,stressmax,&
                              fxyzu,fext,alphaind,gradh,radiation)
    endif

    ! now convert to B/rho
    do i=1,npart
       itype      = iamtype(iphase(i))
       hi         = xyzh(4,i)
       pmassi     = massoftype(itype)
       rhoi1      = 1.0/rhoh(hi,pmassi)
       if (mhd) then
          Bevol(1,i) = Bxyz(1,i) * rhoi1
          Bevol(2,i) = Bxyz(2,i) * rhoi1
          Bevol(3,i) = Bxyz(3,i) * rhoi1
       endif
    enddo
 endif

#ifdef IND_TIMESTEPS
 ibin(:)       = 0
 ibin_old(:)   = 0
 ibin_wake(:)  = 0
 if (dt_read_in) call init_ibin(npart,dtmax)
 istepfrac     = 0
 ibinnow       = 0
#else
 dtcourant = huge(dtcourant)
 dtforce   = huge(dtforce)
#endif
 dtinject  = huge(dtinject)

!
!--balance domains prior to starting calculation
!  (make sure this is called AFTER iphase has been set)
!
#ifdef MPI
 do i=1,npart
    ibelong(i) = id
 enddo
 call balancedomains(npart)
#endif

!
!--check that sorting is allowed
!  and if so sort particles
!
#ifdef SORT
 call sort_part()
#endif

!
!--set up photoevaporation grid, define relevant constants, etc.
!
#ifdef PHOTO
 call set_photoevap_grid
#endif
!
!--get timestep for external forces
!
 dtextforce = huge(dtextforce)
 fext(:,:)  = 0.

#ifdef GR
! COMPUTE METRIC HERE
 call init_metric(npart,xyzh,metrics,metricderivs)
#ifdef PRIM2CONS_FIRST
 ! -- The conserved quantites (momentum and entropy) are being computed
 ! -- directly from the primitive values in the starting dumpfile.
 call prim2consall(npart,xyzh,metrics,vxyzu,dens,pxyzu,use_dens=.false.)
 write(iprint,*) ''
 call warning('initial','using preprocessor flag -DPRIM2CONS_FIRST')
 write(iprint,'(a,/)') ' This means doing prim2cons BEFORE the initial density calculation for this simulation.'
#endif
 ! --- Need rho computed by sum to do primitive to conservative, since dens is not read from file
 if (npart>0) then
    call set_linklist(npart,npart,xyzh,vxyzu)
    fxyzu = 0.
    call densityiterate(2,npart,npart,xyzh,vxyzu,divcurlv,divcurlB,Bevol,stressmax,&
                              fxyzu,fext,alphaind,gradh)
 endif
#ifndef PRIM2CONS_FIRST
 call prim2consall(npart,xyzh,metrics,vxyzu,dens,pxyzu,use_dens=.false.)
#endif
 if (iexternalforce > 0 .and. imetric /= imet_minkowski) then
    call initialise_externalforces(iexternalforce,ierr)
    if (ierr /= 0) call fatal('initial','error in external force settings/initialisation')
    call get_grforce_all(npart,xyzh,metrics,metricderivs,vxyzu,dens,fext,dtextforce)
    write(iprint,*) 'dt(extforce)  = ',dtextforce
 endif
#else
 if (iexternalforce > 0) then
    call initialise_externalforces(iexternalforce,ierr)
    call update_externalforce(iexternalforce,time,0.)
    if (ierr /= 0) call fatal('initial','error in external force settings/initialisation')
    !$omp parallel do default(none) &
    !$omp shared(npart,xyzh,vxyzu,fext,time,iexternalforce,C_force) &
    !$omp private(i,poti,dtf,fextv) &
    !$omp reduction(min:dtextforce)
    do i=1,npart
       if (.not.isdead_or_accreted(xyzh(4,i))) then
          call externalforce(iexternalforce,xyzh(1,i),xyzh(2,i),xyzh(3,i), &
                              xyzh(4,i),time,fext(1,i),fext(2,i),fext(3,i),poti,dtf,i)
          dtextforce = min(dtextforce,C_force*dtf)
          ! add velocity-dependent part
          call externalforce_vdependent(iexternalforce,xyzh(1:3,i),vxyzu(1:3,i),fextv,poti)
          fext(1:3,i) = fext(1:3,i) + fextv
       endif
    enddo
    !$omp end parallel do
    write(iprint,*) 'dt(extforce)  = ',dtextforce
 endif
#endif

!
!-- Set external force to zero on boundary particles
!
 if (maxphase==maxp) then
!$omp parallel do default(none) &
!$omp shared(npart,fext,iphase) private(i)
    do i=1,npart
       if (iamtype(iphase(i))==iboundary) fext(:,i)=0.
    enddo
!$omp end parallel do
 endif
!
!--get timestep and forces for sink particles
!
 dtsinkgas = huge(dtsinkgas)
 r_crit2   = r_crit*r_crit
 rho_crit  = rho_crit_cgs/unit_density
 if (rhofinal_cgs > 0.) then
    rhofinal1 = unit_density/rhofinal_cgs
 else
    rhofinal1 = 0.0
 endif
 if (nptmass > 0) then
    write(iprint,"(a,i12)") ' nptmass       = ',nptmass

    ! compute initial sink-sink forces and get timestep
    call get_accel_sink_sink(nptmass,xyzmh_ptmass,fxyz_ptmass,epot_sinksink,dtsinksink,&
                             iexternalforce,time)
    dtsinksink = C_force*dtsinksink
    write(iprint,*) 'dt(sink-sink) = ',dtsinksink
    dtextforce = min(dtextforce,dtsinksink)

    ! compute initial sink-gas forces and get timestep
    pmassi = massoftype(igas)
    ntypes = get_ntypes(npartoftype)
    do i=1,npart
       if (.not.isdead_or_accreted(xyzh(4,i))) then
          if (ntypes > 1 .and. maxphase==maxp) then
             pmassi = massoftype(iamtype(iphase(i)))
          endif
          call get_accel_sink_gas(nptmass,xyzh(1,i),xyzh(2,i),xyzh(3,i),xyzh(4,i),xyzmh_ptmass, &
                   fext(1,i),fext(2,i),fext(3,i),poti,pmassi,fxyz_ptmass,fonrmax,dtphi2)
          dtsinkgas = min(dtsinkgas,C_force*1./sqrt(fonrmax),C_force*sqrt(dtphi2))
       endif
    enddo
    write(iprint,*) 'dt(sink-gas)  = ',dtsinkgas
    dtextforce = min(dtextforce,dtsinkgas)
 endif
 call init_ptmass(nptmass,logfile,dumpfile)
 write(iprint,*) 'Sink radius and critical densities:'
 write(iprint,*) ' h_acc                    == ',h_acc*udist,'cm'
 write(iprint,*) ' h_fact*(m/rho_crit)^(1/3) = ',hfactfile*(massoftype(igas)/rho_crit)**(1./3.)*udist,'cm'
 write(iprint,*) ' rho_crit         == ',rho_crit_cgs,'g cm^{-3}'
 write(iprint,*) ' m(h_fact/h_acc)^3 = ', massoftype(igas)*(hfactfile/h_acc)**3*unit_density,'g cm^{-3}'
!
!--inject particles at t=0, and get timestep constraint on this
!
#ifdef INJECT_PARTICLES
 call init_inject(ierr)
 if (ierr /= 0) call fatal('initial','error initialising particle injection')
 call inject_particles(time,0.,xyzh,vxyzu,xyzmh_ptmass,vxyz_ptmass,&
                       npart,npartoftype,dtinject)
#ifdef GR
! call update_injected_particles(npart_old,npart,istepfrac,nbinmax,time,dtmax,dt,dtinject)
 call init_metric(npart,xyzh,metrics,metricderivs)
 call prim2consall(npart,xyzh,metrics,vxyzu,dens,pxyzu,use_dens=.false.)
 if (iexternalforce > 0 .and. imetric /= imet_minkowski) then
    call get_grforce_all(npart,xyzh,metrics,metricderivs,vxyzu,dens,fext,dtextforce) ! Not 100% sure if this is needed here
 endif
#endif
#endif
!
!--calculate (all) derivatives the first time around
!
 dtnew_first   = dtmax  ! necessary in case ntot = 0
 nderivinit    = 1
 ! call derivs twice with Cullen-Dehnen switch to update accelerations
 if (maxalpha==maxp .and. nalpha >= 0) nderivinit = 2
 if (do_radiation) nderivinit = 1

 do j=1,nderivinit
    if (ntot > 0) call derivs(1,npart,npart,xyzh,vxyzu,fxyzu,fext,divcurlv,divcurlB,Bevol,dBevol,&
                              dustprop,ddustprop,dustfrac,ddustevol,temperature,time,0.,dtnew_first,pxyzu,dens,metrics)
    if (use_dustfrac) then
       ! set grainsize parameterisation from the initial dustfrac setting now we know rho
       do i=1,npart
          if (.not.isdead_or_accreted(xyzh(4,i))) then
!------------------------------------------------
!--sqrt(rho*epsilon) method
!             dustevol(:,i) = sqrt(rhoh(xyzh(4,i),pmassi)*dustfrac(1:ndustsmall,i))
!------------------------------------------------
!--sqrt(epsilon/1-epsilon) method (Ballabio et al. 2018)
             dustevol(:,i) = sqrt(dustfrac(1:ndustsmall,i)/(1.-dustfrac(1:ndustsmall,i)))
!------------------------------------------------
!--asin(sqrt(epsilon)) method
!             dustevol(:,i) = asin(sqrt(dustfrac(1:ndustsmall,i)))
!------------------------------------------------
          endif
       enddo
    endif
#ifdef LIVE_ANALYSIS
    if(do_radiation) then
       if (time==0) then
          call do_analysis(dumpfile,numfromfile(dumpfile),xyzh,vxyzu, &
                           massoftype(igas),npart,time,ianalysis,initial=.true.)
       else
          call do_analysis(dumpfile,numfromfile(dumpfile),xyzh,vxyzu, &
                           massoftype(igas),npart,time,ianalysis)
       endif
       write(iprint,"(/,a,f6.2,'%')") &
          ' -}+{- RADIATION particles done by SPH = ',&
          100.*count(radiation(ithick,:)==1)/real(size(radiation(ithick,:)))
       call derivs(1,npart,npart,xyzh,vxyzu,fxyzu,fext,divcurlv,divcurlB,&
                   Bevol,dBevol,dustprop,ddustprop,dustfrac,ddustevol,temperature,time,&
                   0.,dtnew_first)
     endif
#endif
 enddo

 if (nalpha >= 2) then
    ialphaloc = 2
    !$omp parallel do private(i)
    do i=1,npart
       alphaind(1,i) = max(alphaind(1,i),alphaind(ialphaloc,i)) ! set alpha = max(alphaloc,alpha)
    enddo
 endif
 set_boundaries_to_active = .false.
!
!--set initial timestep
!
#ifndef IND_TIMESTEPS
 dt = min(dtnew_first,dtinject)
 if (id==master) then
    write(iprint,*) 'dt(forces)    = ',dtforce
    write(iprint,*) 'dt(courant)   = ',dtcourant
    write(iprint,*) 'dt initial    = ',dt
 endif
#endif
!
!--Calculate current centre of mass
!
 call get_centreofmass(xyzcom,dummy,npart,xyzh,vxyzu,nptmass,xyzmh_ptmass,vxyz_ptmass)
!
!--write second header to logfile/screen
!
 if (id==master) call write_header(2,infile,evfile,logfile,dumpfile,ntot)

 call init_evfile(ievfile,evfile,.true.)
 call write_evfile(time,dt)
 if (id==master) call write_evlog(iprint)
#ifdef MFLOW
 call mflow_init(imflow,evfile,infile) !take evfile in input to create string.mf
 call mflow_write(time, dt)
#endif

#ifdef VMFLOW
 call vmflow_init(ivmflow,evfile,infile) !take evfile in input to create string_v.mflowv
 call vmflow_write(time, dt)
#endif

#ifdef BINPOS
 call binpos_init(ibinpos,evfile) !take evfile in input to create string.binpos
 call binpos_write(time, dt)
#endif
!
!--Determine the maximum separation of particles
 xmax = -huge(xmax)
 ymax = -huge(ymax)
 zmax = -huge(zmax)
 xmin =  huge(xmin)
 ymin =  huge(ymin)
 zmin =  huge(zmin)
 !$omp parallel do default(none) &
 !$omp shared(npart,xyzh) &
 !$omp private(i) &
 !$omp reduction(min:xmin,ymin,zmin) &
 !$omp reduction(max:xmax,ymax,zmax)
 do i=1,npart
    if (.not.isdead_or_accreted(xyzh(4,i))) then
       xmin = min(xmin,xyzh(1,i))
       ymin = min(ymin,xyzh(2,i))
       zmin = min(zmin,xyzh(3,i))
       xmax = max(xmax,xyzh(1,i))
       ymax = max(ymax,xyzh(2,i))
       zmax = max(zmax,xyzh(3,i))
    endif
 enddo
 !$omp end parallel do
 dx = abs(xmax - xmin)
 dy = abs(ymax - ymin)
 dz = abs(zmax - zmin)
!
!--Print box sizes and masses
!
 if (get_conserv > 0.0) then
    write(iprint,'(1x,a)') 'Initial mass and box size (in code units):'
 else
    write(iprint,'(1x,a)') 'Mass and box size (in code units) of this restart:'
 endif
 write(iprint,'(2x,a,es18.6)') 'Total mass: ', mtot
 write(iprint,'(2x,a,es18.6)') 'x-Box size: ', dx
 write(iprint,'(2x,a,es18.6)') 'y-Box size: ', dy
 write(iprint,'(2x,a,es18.6)') 'z-Box size: ', dz
 write(iprint,'(a)') ' '
!
!--Set initial values for continual verification of conservation laws
!  get_conserve=0.5: update centre of mass only; get_conserve=1: update all; get_conserve=-1: update none
!
 if (get_conserv > 0.0) then
    etot_in   = etot
    angtot_in = angtot
    totmom_in = totmom
    mdust_in  = mdust
    write(iprint,'(1x,a)') 'Setting initial values (in code units) to verify conservation laws:'
 else
    write(iprint,'(1x,a)') 'Reading initial values (in code units) to verify conservation laws from previous run:'
 endif
 write(iprint,'(2x,a,es18.6)') 'Initial total energy:     ', etot_in
 write(iprint,'(2x,a,es18.6)') 'Initial angular momentum: ', angtot_in
 write(iprint,'(2x,a,es18.6)') 'Initial linear momentum:  ', totmom_in
#ifdef DUST
 dust_label = 'dust'
 call make_tags_unique(ndusttypes,dust_label)
 do i=1,ndusttypes
    write(iprint,'(2x,a,es18.6)') 'Initial '//trim(dust_label(i))//' mass:     ',mdust_in(i)
 enddo
 write(iprint,'(2x,a,es18.6)') 'Initial total dust mass:  ', sum(mdust_in(:))
#endif
!
!--Print warnings of units if values are not reasonable
 tolu = 1.0d2
 toll = 1.0d-2
 if (get_conserv > 0.0) then
    get_conserv = -1.
    if (abs(etot_in) > tolu ) call warning('initial','consider changing code-units to reduce abs(total energy)')
    if (mtot > tolu .or. mtot < toll) call warning('initial','consider changing code-units to have total mass closer to unity')
    if (dx > tolu .or. dx < toll .or. dy > tolu .or. dy < toll .or. dz > tolu .or. dz < toll) &
    call warning('initial','consider changing code-units to have box length closer to unity')
 endif
!
!--write initial conditions to output file
!  if the input file ends in .tmp or .init
!
 iposinit = index(dumpfile,'.init')
 ipostmp  = index(dumpfile,'.tmp')
 if (iposinit > 0 .or. ipostmp > 0) then
#ifdef HDF5
    dumpfileold = trim(dumpfile)//'.h5'
#else
    dumpfileold = dumpfile
#endif
    if (iposinit > 0) then
       dumpfile = trim(dumpfile(1:iposinit-1))
    else
       dumpfile = trim(dumpfile(1:ipostmp-1))
    endif
    call write_fulldump(time,trim(dumpfile))
    if (id==master) call write_infile(infile,logfile,evfile,trim(dumpfile),iwritein,iprint)
    !
    !  delete temporary dump file
    !
    call barrier_mpi() ! Ensure all procs have read temp file before deleting
    inquire(file=trim(dumpfileold),exist=iexist)
    if (id==master .and. iexist) then
       write(iprint,"(/,a,/)") ' ---> DELETING temporary dump file '//trim(dumpfileold)//' <---'
       open(unit=idisk1,file=trim(dumpfileold),status='old')
       close(unit=idisk1,status='delete')
    endif
 endif

 if (id==master) then
    call flush_warnings()
    call flush(iprint)
!
!--get starting cpu time
!
    call get_timings(twall_start,tcpu_start)
 endif

 return
end subroutine startrun

!----------------------------------------------------------------
!+
!  This module ends the run (prints footer and closes log).
!  Only called by master thread.
!+
!----------------------------------------------------------------

subroutine endrun
 use io,       only:iprint,ievfile,iscfile,ipafile,imflow,ivmflow,ibinpos,igpos
 use timing,   only:printused
 use part,     only:nptmass
 use eos,      only:ieos,finish_eos
 use ptmass,   only:finish_ptmass
 integer           :: ierr
 character(len=10) :: finishdate, finishtime


 call finish_eos(ieos,ierr)

 write (iprint,"(/,'>',74('_'),'<')")
!
!--print time and date of finishing
!
 call date_and_time(finishdate,finishtime)
 finishdate = finishdate(7:8)//'/'//finishdate(5:6)//'/'//finishdate(1:4)
 finishtime = finishtime(1:2)//':'//finishtime(3:4)//':'//finishtime(5:)
 write(iprint,"(/,' Run finished on ',a,' at ',a,/)") finishdate,finishtime
!
!--print out total code timings:
!
 call printused(twall_start,'Total wall time:',iprint)

 write(iprint,40)
40 format(/, &
   6x,' |   |           |               | |   _|       | |         ',/, &
   6x,' __| __ \   _` | __|  __|   _` | | |  |    _ \  | |  /  __| ',/, &
   6x,' |   | | | (   | |  \__ \  (   | | |  __| (   | |   < \__ \ ',/, &
   6x,'\__|_| |_|\__,_|\__|____/ \__,_|_|_| _|  \___/ _|_|\_\____/ ',/)

 write (iprint,"('>',74('_'),'<')")
!
!--close ev, log& ptmass-related files
!
 close(unit=ievfile)
 close(unit=iprint)
 close(unit=imflow)  ! does not matter if not open
 close(unit=ivmflow)
 close(unit=ibinpos)
 close(unit=igpos)

 if (iscfile > 0) close(unit=iscfile)
 if (ipafile > 0) close(unit=ipafile)

 call finish_ptmass(nptmass)

end subroutine endrun

end module initial<|MERGE_RESOLUTION|>--- conflicted
+++ resolved
@@ -134,13 +134,8 @@
                             nptmass,xyzmh_ptmass,vxyz_ptmass,fxyz_ptmass,igas,idust,massoftype,&
                             epot_sinksink,get_ntypes,isdead_or_accreted,dustfrac,ddustevol,&
                             set_boundaries_to_active,n_R,n_electronT,dustevol,rhoh,gradh, &
-<<<<<<< HEAD
-                            Bevol,Bxyz,temperature,dustprop,ddustprop,ndustsmall
- use part,             only:radiation,ithick
-=======
                             Bevol,Bxyz,temperature,dustprop,ddustprop,ndustsmall,iboundary
- use part,             only:pxyzu,dens,metrics,metricderivs
->>>>>>> eb7144a0
+ use part,             only:pxyzu,dens,metrics,metricderivs,radiation,ithick
  use densityforce,     only:densityiterate
  use linklist,         only:set_linklist
 #ifdef GR

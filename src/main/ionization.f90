--- conflicted
+++ resolved
@@ -338,24 +338,15 @@
 !  gas particle. Inputs and outputs in code units
 !+
 !----------------------------------------------------------------
-<<<<<<< HEAD
-subroutine calc_thermal_energy(particlemass,ieos,xyzh,vxyzu,presi,tempi,gamma,ethi,radprop)
+subroutine calc_thermal_energy(particlemass,ieos,xyzh,vxyzu,presi,tempi,ethi,radprop)
  use dim,              only:do_radiation
  use part,             only:rhoh,iradxi
-=======
-subroutine calc_thermal_energy(particlemass,ieos,xyzh,vxyzu,presi,tempi,ethi)
- use part,             only:rhoh
->>>>>>> 231cf1bf
  use eos_idealplusrad, only:get_idealgasplusrad_tempfrompres,get_idealplusrad_enfromtemp
  use physcon,          only:radconst,Rg
  use units,            only:unit_density,unit_pressure,unit_ergg,unit_pressure
  integer, intent(in) :: ieos
-<<<<<<< HEAD
- real, intent(in)    :: particlemass,presi,tempi,xyzh(4),vxyzu(4),gamma
+ real, intent(in)    :: particlemass,presi,tempi,xyzh(4),vxyzu(4)
  real, intent(in), optional :: radprop(:)
-=======
- real, intent(in)    :: particlemass,presi,tempi,xyzh(4),vxyzu(4)
->>>>>>> 231cf1bf
  real, intent(out)   :: ethi
  real                :: hi,densi_cgs,mui
 

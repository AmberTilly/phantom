!--------------------------------------------------------------------------!
! The Phantom Smoothed Particle Hydrodynamics code, by Daniel Price et al. !
! Copyright (c) 2007-2024 The Authors (see AUTHORS)                        !
! See LICENCE file for usage and distribution conditions                   !
! http://phantomsph.github.io/                                             !
!--------------------------------------------------------------------------!
module step_extern
!
! Computes sub-steps in the RESPA algorithm
!
!   Multiple option of sub stepping can be choosed depending on
!   the physics and the precision needed
!
!   Only Hydro : step_extern_sph
!   Hydro + GR : step_extern_sph_gr step_extern_gr
!   2nd order with all fast physics implemented : step extern
!   4th order (Work in progress, only gravitionnal interaction
!   sink-sink and sink-gas) : step_extern_FSI step_extern_PEFRL
!
! :References:
!     Verlet (1967), Phys. Rev. 159, 98-103
!     Tuckerman, Berne & Martyna (1992), J. Chem. Phys. 97, 1990-2001
!     Rantala + (2020) (2023),Chin (2007a)
!
! :Owner: Daniel Price
!
! :Runtime parameters: None
!
! :Dependencies: boundary_dyn, chem, cons2prim, cons2primsolver, cooling,
!   cooling_ism, damping, deriv, dim, dust_formation, eos, extern_gr,
!   externalforces, growth, io, io_summary, krome_interface, metric_tools,
!   mpiutils, options, part, ptmass, ptmass_radiation, timestep,
!   timestep_ind, timestep_sts, timing, units
!
 implicit none

 public :: step_extern_lf
 public :: step_extern_gr
 public :: step_extern_sph
 public :: step_extern_sph_gr
 public :: step_extern_FSI
 public :: step_extern_subsys
 public :: step_extern_PEFRL

 real,parameter :: dk(3) = (/1./6.,2./3.,1./6./)
 real,parameter :: ck(2) = (/0.5,0.5/)

 private

contains

subroutine step_extern_sph_gr(dt,npart,xyzh,vxyzu,dens,pxyzu,metrics)
 use part,            only:isdead_or_accreted,igas,massoftype,rhoh,eos_vars,igasP,&
                              ien_type,eos_vars,igamma,itemp
 use cons2primsolver, only:conservative2primitive
 use eos,             only:ieos
 use io,              only:warning
 use metric_tools,    only:pack_metric
 use timestep,        only:xtol
 real,    intent(in)    :: dt
 integer, intent(in)    :: npart
 real,    intent(inout) :: xyzh(:,:),dens(:),metrics(:,:,:,:)
 real,    intent(in)    :: pxyzu(:,:)
 real,    intent(out)   :: vxyzu(:,:)
 integer, parameter :: nitermax = 50
 integer :: i,niter,ierr
 real    :: xpred(1:3),vold(1:3),diff
 logical :: converged
 real    :: rhoi,pri,tempi,gammai

 !$omp parallel do default(none) &
 !$omp shared(npart,xyzh,vxyzu,dens,dt,xtol) &
 !$omp shared(pxyzu,metrics,ieos,massoftype,ien_type,eos_vars) &
 !$omp private(i,niter,diff,xpred,vold,converged,ierr) &
 !$omp private(pri,rhoi,tempi,gammai)
 do i=1,npart
    if (.not.isdead_or_accreted(xyzh(4,i))) then

       !-- unpack and compute values for initial guess in cons2prim
       pri    = eos_vars(igasP,i)
       tempi  = eos_vars(itemp,i)
       gammai = eos_vars(igamma,i)
       rhoi   = rhoh(xyzh(4,i),massoftype(igas))

       call conservative2primitive(xyzh(1:3,i),metrics(:,:,:,i),vxyzu(1:3,i),dens(i),vxyzu(4,i),&
                                      pri,tempi,gammai,rhoi,pxyzu(1:3,i),pxyzu(4,i),ierr,ien_type)
       if (ierr > 0) call warning('cons2primsolver [in step_extern_sph_gr (a)]','enthalpy did not converge',i=i)
       !
       ! main position update
       !
       xpred = xyzh(1:3,i) + dt*vxyzu(1:3,i)
       vold  = vxyzu(1:3,i)
       converged = .false.
       niter = 0
       do while (.not. converged .and. niter<=nitermax)
          niter = niter + 1
          call conservative2primitive(xyzh(1:3,i),metrics(:,:,:,i),vxyzu(1:3,i),dens(i),vxyzu(4,i),&
                                         pri,tempi,gammai,rhoi,pxyzu(1:3,i),pxyzu(4,i),ierr,ien_type)
          if (ierr > 0) call warning('cons2primsolver [in step_extern_sph_gr (b)]','enthalpy did not converge',i=i)
          xyzh(1:3,i) = xpred + 0.5*dt*(vxyzu(1:3,i)-vold)
          diff = maxval(abs(xyzh(1:3,i)-xpred)/xpred)
          if (diff < xtol) converged = .true.
          ! UPDATE METRIC HERE
          call pack_metric(xyzh(1:3,i),metrics(:,:,:,i))
       enddo
       if (niter > nitermax) call warning('step_extern_sph_gr','Reached max number of x iterations. x_err ',val=diff)

       ! repack values
       eos_vars(igasP,i)  = pri
       eos_vars(itemp,i)  = tempi
       eos_vars(igamma,i) = gammai
    endif
 enddo
 !$omp end parallel do

end subroutine step_extern_sph_gr

subroutine step_extern_gr(npart,ntypes,dtsph,dtextforce,xyzh,vxyzu,pxyzu,dens,metrics,metricderivs,fext,time)
 use dim,            only:maxptmass,maxp,maxvxyzu
 use io,             only:iverbose,id,master,iprint,warning,fatal
 use externalforces, only:externalforce,accrete_particles,update_externalforce
 use options,        only:iexternalforce
 use part,           only:maxphase,isdead_or_accreted,iamboundary,igas,iphase,iamtype,&
                             massoftype,rhoh,ien_type,eos_vars,igamma,itemp,igasP
 use io_summary,     only:summary_variable,iosumextr,iosumextt,summary_accrete
 use timestep,       only:bignumber,C_force,xtol,ptol
 use eos,            only:equationofstate,ieos
 use cons2primsolver,only:conservative2primitive
 use extern_gr,      only:get_grforce
 use metric_tools,   only:pack_metric,pack_metricderivs
 use damping,        only:calc_damp,apply_damp,idamp
 integer, intent(in)    :: npart,ntypes
 real,    intent(in)    :: dtsph,time
 real,    intent(inout) :: dtextforce
 real,    intent(inout) :: xyzh(:,:),vxyzu(:,:),fext(:,:),pxyzu(:,:),dens(:),metrics(:,:,:,:),metricderivs(:,:,:,:)
 integer :: i,itype,nsubsteps,naccreted,its,ierr,nlive
 real    :: timei,t_end_step,hdt,pmassi
 real    :: dt,dtf,dtextforcenew,dtextforce_min
 real    :: pri,spsoundi,pondensi,tempi,gammai
 real, save :: pprev(3),xyz_prev(3),fstar(3),vxyz_star(3),xyz(3),pxyz(3),vxyz(3),fexti(3)
 !$omp threadprivate(pprev,xyz_prev,fstar,vxyz_star,xyz,pxyz,vxyz,fexti)
 real    :: x_err,pmom_err,accretedmass,damp_fac
 ! real, save :: dmdt = 0.
 logical :: last_step,done,converged,accreted
 integer, parameter :: itsmax = 50
 integer :: pitsmax,xitsmax
 real    :: perrmax,xerrmax
 real :: rhoi,hi,eni,uui,densi

 pitsmax = 0
 xitsmax = 0
 perrmax = 0.
 xerrmax = 0.

 !
 ! determine whether or not to use substepping
 !
 if (dtextforce < dtsph) then
    dt = dtextforce
    last_step = .false.
 else
    dt = dtsph
    last_step = .true.
 endif

 timei = time
 itype          = igas
 pmassi         = massoftype(igas)
 t_end_step     = timei + dtsph
 nsubsteps      = 0
 dtextforce_min = huge(dt)
 done           = .false.
 substeps: do while (timei <= t_end_step .and. .not.done)
    hdt           = 0.5*dt
    timei         = timei + dt
    nsubsteps     = nsubsteps + 1
    dtextforcenew = bignumber

    call calc_damp(time, damp_fac)

    if (.not.last_step .and. iverbose > 1 .and. id==master) then
       write(iprint,"(a,f14.6)") '> external forces only : t=',timei
    endif
    !---------------------------
    ! predictor during substeps
    !---------------------------
    !
    ! predictor step for external forces, also recompute external forces
    !
    !$omp parallel do default(none) &
    !$omp shared(npart,xyzh,vxyzu,fext,iphase,ntypes,massoftype) &
    !$omp shared(maxphase,maxp,eos_vars) &
    !$omp shared(dt,hdt,xtol,ptol) &
    !$omp shared(ieos,pxyzu,dens,metrics,metricderivs,ien_type) &
    !$omp private(i,its,spsoundi,tempi,rhoi,hi,eni,uui,densi) &
    !$omp private(converged,pmom_err,x_err,pri,ierr,gammai) &
    !$omp firstprivate(pmassi,itype) &
    !$omp reduction(max:xitsmax,pitsmax,perrmax,xerrmax) &
    !$omp reduction(min:dtextforcenew)
    predictor: do i=1,npart
       xyz(1) = xyzh(1,i)
       xyz(2) = xyzh(2,i)
       xyz(3) = xyzh(3,i)
       hi = xyzh(4,i)
       if (.not.isdead_or_accreted(hi)) then
          if (ntypes > 1 .and. maxphase==maxp) then
             itype = iamtype(iphase(i))
             pmassi = massoftype(itype)
          endif

          its       = 0
          converged = .false.
          !
          ! make local copies of array quantities
          !
          pxyz(1:3) = pxyzu(1:3,i)
          eni       = pxyzu(4,i)
          vxyz(1:3) = vxyzu(1:3,i)
          uui       = vxyzu(4,i)
          fexti     = fext(:,i)

          pxyz      = pxyz + hdt*fexti

          !-- unpack thermo variables for the first guess in cons2prim
          densi     = dens(i)
          pri       = eos_vars(igasP,i)
          gammai    = eos_vars(igamma,i)
          tempi     = eos_vars(itemp,i)
          rhoi      = rhoh(hi,massoftype(igas))

          ! Note: grforce needs derivatives of the metric,
          ! which do not change between pmom iterations
          pmom_iterations: do while (its <= itsmax .and. .not. converged)
             its   = its + 1
             pprev = pxyz
             call conservative2primitive(xyz,metrics(:,:,:,i),vxyz,densi,uui,pri,&
                                            tempi,gammai,rhoi,pxyz,eni,ierr,ien_type)
             if (ierr > 0) call warning('cons2primsolver [in step_extern_gr (a)]','enthalpy did not converge',i=i)
             call get_grforce(xyzh(:,i),metrics(:,:,:,i),metricderivs(:,:,:,i),vxyz,densi,uui,pri,fstar)
             pxyz = pprev + hdt*(fstar - fexti)
             pmom_err = maxval(abs(pxyz - pprev))
             if (pmom_err < ptol) converged = .true.
             fexti = fstar
          enddo pmom_iterations
          if (its > itsmax ) call warning('step_extern_gr',&
                                    'max # of pmom iterations',var='pmom_err',val=pmom_err)
          pitsmax = max(its,pitsmax)
          perrmax = max(pmom_err,perrmax)

          call conservative2primitive(xyz,metrics(:,:,:,i),vxyz,densi,uui,pri,tempi,&
                                         gammai,rhoi,pxyz,eni,ierr,ien_type)
          if (ierr > 0) call warning('cons2primsolver [in step_extern_gr (b)]','enthalpy did not converge',i=i)
          xyz = xyz + dt*vxyz
          call pack_metric(xyz,metrics(:,:,:,i))

          its        = 0
          converged  = .false.
          vxyz_star = vxyz
          ! Note: since particle positions change between iterations
          !  the metric and its derivatives need to be updated.
          !  cons2prim does not require derivatives of the metric,
          !  so those can updated once the iterations are complete
          !  in order to reduce the number of computations.
          xyz_iterations: do while (its <= itsmax .and. .not. converged)
             its         = its+1
             xyz_prev    = xyz
             call conservative2primitive(xyz,metrics(:,:,:,i),vxyz_star,densi,uui,&
                                            pri,tempi,gammai,rhoi,pxyz,eni,ierr,ien_type)
             if (ierr > 0) call warning('cons2primsolver [in step_extern_gr (c)]','enthalpy did not converge',i=i)
             xyz  = xyz_prev + hdt*(vxyz_star - vxyz)
             x_err = maxval(abs(xyz-xyz_prev))
             if (x_err < xtol) converged = .true.
             vxyz = vxyz_star
             ! UPDATE METRIC HERE
             call pack_metric(xyz,metrics(:,:,:,i))
          enddo xyz_iterations
          call pack_metricderivs(xyz,metricderivs(:,:,:,i))
          if (its > itsmax ) call warning('step_extern_gr','Reached max number of x iterations. x_err ',val=x_err)
          xitsmax = max(its,xitsmax)
          xerrmax = max(x_err,xerrmax)

          ! re-pack arrays back where they belong
          xyzh(1:3,i) = xyz(1:3)
          pxyzu(1:3,i) = pxyz(1:3)
          vxyzu(1:3,i) = vxyz(1:3)
          vxyzu(4,i) = uui
          fext(:,i)  = fexti
          dens(i) = densi
          eos_vars(igasP,i)  = pri
          eos_vars(itemp,i)  = tempi
          eos_vars(igamma,i) = gammai

          ! Skip remainder of update if boundary particle; note that fext==0 for these particles
          if (iamboundary(itype)) cycle predictor
       endif
    enddo predictor
    !$omp end parallel do

    if (iverbose >= 2 .and. id==master) then
       write(iprint,*)                '------ Iterations summary: -------------------------------'
       write(iprint,"(a,i2,a,f14.6)") 'Most pmom iterations = ',pitsmax,' | max error = ',perrmax
       write(iprint,"(a,i2,a,f14.6)") 'Most xyz  iterations = ',xitsmax,' | max error = ',xerrmax
       write(iprint,*)
    endif

    !
    ! corrector step on gas particles (also accrete particles at end of step)
    !
    accretedmass = 0.
    naccreted    = 0
    nlive = 0
    dtextforce_min = bignumber
    !$omp parallel default(none) &
    !$omp shared(npart,xyzh,metrics,metricderivs,vxyzu,fext,iphase,ntypes,massoftype,hdt,timei) &
    !$omp shared(maxphase,maxp) &
    !$omp private(i,accreted) &
    !$omp shared(ieos,dens,pxyzu,iexternalforce,C_force) &
    !$omp private(pri,pondensi,spsoundi,tempi,dtf) &
    !$omp firstprivate(itype,pmassi) &
    !$omp reduction(min:dtextforce_min) &
    !$omp reduction(+:accretedmass,naccreted,nlive) &
    !$omp shared(idamp,damp_fac)
    !$omp do
    accreteloop: do i=1,npart
       if (.not.isdead_or_accreted(xyzh(4,i))) then
          if (ntypes > 1 .and. maxphase==maxp) then
             itype = iamtype(iphase(i))
             pmassi = massoftype(itype)
             !  if (itype==iboundary) cycle accreteloop
          endif

          call equationofstate(ieos,pondensi,spsoundi,dens(i),xyzh(1,i),xyzh(2,i),xyzh(3,i),tempi,vxyzu(4,i))
          pri = pondensi*dens(i)
          call get_grforce(xyzh(:,i),metrics(:,:,:,i),metricderivs(:,:,:,i),vxyzu(1:3,i),dens(i),vxyzu(4,i),pri,fext(1:3,i),dtf)
          dtextforce_min = min(dtextforce_min,C_force*dtf)

          if (idamp > 0) then
             call apply_damp(fext(1,i), fext(2,i), fext(3,i), vxyzu(1:3,i), xyzh(1:3,i), damp_fac)
          endif

          !
          ! correct v to the full step using only the external force
          !
          pxyzu(1:3,i) = pxyzu(1:3,i) + hdt*fext(1:3,i)
          ! Do we need call cons2prim here ??

          if (iexternalforce > 0) then
             call accrete_particles(iexternalforce,xyzh(1,i),xyzh(2,i), &
                                       xyzh(3,i),xyzh(4,i),pmassi,timei,accreted,i)
             if (accreted) then
                accretedmass = accretedmass + pmassi
                naccreted = naccreted + 1
             endif
          endif
          nlive = nlive + 1
       endif
    enddo accreteloop
    !$omp enddo
    !$omp end parallel

    if (npart > 2 .and. nlive < 2) then
       call fatal('step','all particles accreted',var='nlive',ival=nlive)
    endif

    if (iverbose >= 2 .and. id==master .and. naccreted /= 0) write(iprint,"(a,es10.3,a,i4,a)") &
          'Step: at time ',timei,', ',naccreted,' particles were accreted. Mass accreted = ',accretedmass

    dtextforcenew = min(dtextforce_min,dtextforcenew)
    dtextforce    = dtextforcenew

    if (last_step) then
       done = .true.
    else
       dt = dtextforce
       if (timei + dt > t_end_step) then
          dt = t_end_step - timei
          last_step = .true.
       endif
    endif

 enddo substeps

 if (nsubsteps > 1) then
    if (iverbose>=1 .and. id==master) then
       write(iprint,"(a,i6,a,f8.2,a,es10.3,a,es10.3)") &
              ' using ',nsubsteps,' substeps (dthydro/dtextf = ',dtsph/dtextforce_min,'), dt = ',dtextforce_min,' dtsph = ',dtsph
    endif
    call summary_variable('ext',iosumextr ,nsubsteps,dtsph/dtextforce_min)
    call summary_variable('ext',iosumextt ,nsubsteps,dtextforce_min,1.0/dtextforce_min)
 endif

end subroutine step_extern_gr

 !----------------------------------------------------------------
 !+
 !  This is the equivalent of the routine below when no external
 !  forces, sink particles or cooling are used
 !+
 !----------------------------------------------------------------
subroutine step_extern_sph(dt,npart,xyzh,vxyzu)
 use part, only:isdead_or_accreted
 real,    intent(in)    :: dt
 integer, intent(in)    :: npart
 real,    intent(inout) :: xyzh(:,:)
 real,    intent(in)    :: vxyzu(:,:)
 integer :: i

 !$omp parallel do default(none) &
 !$omp shared(npart,xyzh,vxyzu,dt) &
 !$omp private(i)
 do i=1,npart
    if (.not.isdead_or_accreted(xyzh(4,i))) then
       !
       ! main position update
       !
       xyzh(1,i) = xyzh(1,i) + dt*vxyzu(1,i)
       xyzh(2,i) = xyzh(2,i) + dt*vxyzu(2,i)
       xyzh(3,i) = xyzh(3,i) + dt*vxyzu(3,i)
    endif
 enddo
 !$omp end parallel do

end subroutine step_extern_sph

 !----------------------------------------------------------------
 !+
 !  This is the equivalent of the routine below with no cooling
 !  and external forces except ptmass. (4th order scheme)
 !+
 !----------------------------------------------------------------
subroutine step_extern_PEFRL(dtextforce,dtsph,time,npart,nptmass,xyzh,vxyzu,fext,xyzmh_ptmass,vxyz_ptmass,fxyz_ptmass,dsdt_ptmass)
 use part,           only: isdead_or_accreted,igas,massoftype
 use io,             only:iverbose,id,master,iprint,warning,fatal
 use io_summary,     only:summary_variable,iosumextr,iosumextt
 real,    intent(in)    :: dtsph,time
 integer, intent(in)    :: npart,nptmass
 real,    intent(inout) :: dtextforce
 real,    intent(inout) :: xyzh(:,:),vxyzu(:,:),fext(:,:)
 real,    intent(inout) :: xyzmh_ptmass(:,:),vxyz_ptmass(:,:),fxyz_ptmass(:,:),dsdt_ptmass(:,:)
 real,parameter :: ck(5) = (/0.1786178958448091,-0.06626458266981849,0.77529337365001878,-0.06626458266981849,0.1786178958448091/)
 real,parameter :: dk(4) = (/0.7123418310626054,-0.2123418310626054,-0.2123418310626054,0.7123418310626054/)
 real    :: dt,t_end_step,dtextforce_min
 real    :: pmassi,timei
 logical :: done,last_step
 integer :: nsubsteps
 integer :: i

 !
 ! determine whether or not to use substepping
 !
 if (dtextforce < dtsph) then
    dt = dtextforce
    last_step = .false.
 else
    dt = dtsph
    last_step = .true.
 endif

 timei = time
 pmassi         = massoftype(igas)
 t_end_step     = timei + dtsph
 nsubsteps      = 0
 dtextforce_min = huge(dt)
 done           = .false.

 substeps: do while (timei <= t_end_step .and. .not.done)
    timei = timei + dt
    if (abs(dt) < tiny(0.)) call fatal('step_extern','dt <= 0 in sink-gas substepping',var='dt',val=dt)
    nsubsteps = nsubsteps + 1
    do i=1,4
       call drift_4th(ck(i),dt,npart,nptmass,xyzh,xyzmh_ptmass,vxyzu,vxyz_ptmass,dsdt_ptmass)
       call get_force_4th(nptmass,npart,nsubsteps,pmassi,timei,dtextforce,&
                            xyzh,fext,xyzmh_ptmass,vxyz_ptmass,fxyz_ptmass,dsdt_ptmass)
       call kick_4th (dk(i),dt,npart,nptmass,xyzh,vxyzu,xyzmh_ptmass,vxyz_ptmass,fext,fxyz_ptmass,dsdt_ptmass)
    enddo
    call drift_4th(ck(5),dt,npart,nptmass,xyzh,xyzmh_ptmass,vxyzu,vxyz_ptmass,dsdt_ptmass)

    if (iverbose >= 2 ) write(iprint,*) "nsubsteps : ",nsubsteps,"dt : ",dt
    dtextforce_min = min(dtextforce_min,dtextforce)

    if (last_step) then
       done = .true.
    else
       dt = dtextforce
       if (timei + dt > t_end_step) then
          dt = t_end_step - timei
          last_step = .true.
       endif
    endif
 enddo substeps

 if (nsubsteps > 1) then
    if (iverbose>=1 .and. id==master) then
       write(iprint,"(a,i6,a,f8.2,a,es10.3,a,es10.3)") &
             ' using ',nsubsteps,' substeps (dthydro/dtextf = ',dtsph/dtextforce_min,'), dt = ',dtextforce_min,' dtsph = ',dtsph
    endif
    call summary_variable('ext',iosumextr ,nsubsteps,dtsph/dtextforce_min)
    call summary_variable('ext',iosumextt ,nsubsteps,dtextforce_min,1.0/dtextforce_min)
 endif


end subroutine step_extern_PEFRL

 !----------------------------------------------------------------
 !+
 !  This is the equivalent of the routine below with no cooling
 !  and external forces except ptmass. (4th order scheme)
 !+
 !----------------------------------------------------------------
subroutine step_extern_FSI(dtextforce,dtsph,time,npart,nptmass,xyzh,vxyzu,fext,xyzmh_ptmass,vxyz_ptmass,fxyz_ptmass,dsdt_ptmass)
 use part,           only: isdead_or_accreted,igas,massoftype
 use io,             only:iverbose,id,master,iprint,warning,fatal
 use io_summary,     only:summary_variable,iosumextr,iosumextt
 real,    intent(in)    :: dtsph,time
 integer, intent(in)    :: npart,nptmass
 real,    intent(inout) :: dtextforce
 real,    intent(inout) :: xyzh(:,:),vxyzu(:,:),fext(:,:)
 real,    intent(inout) :: xyzmh_ptmass(:,:),vxyz_ptmass(:,:),fxyz_ptmass(:,:),dsdt_ptmass(:,:)
 real    :: dt,t_end_step,dtextforce_min
 real    :: pmassi,timei
 logical :: done,last_step
 integer :: nsubsteps

 !
 ! determine whether or not to use substepping
 !
 if (dtextforce < dtsph) then
    dt = dtextforce
    last_step = .false.
 else
    dt = dtsph
    last_step = .true.
 endif

 timei = time
 pmassi         = massoftype(igas)
 t_end_step     = timei + dtsph
 nsubsteps      = 0
 dtextforce_min = huge(dt)
 done           = .false.

 substeps: do while (timei <= t_end_step .and. .not.done)
    timei = timei + dt
    if (abs(dt) < tiny(0.)) call fatal('step_extern','dt <= 0 in sink-gas substepping',var='dt',val=dt)
    nsubsteps = nsubsteps + 1
    call get_force_4th(nptmass,npart,nsubsteps,pmassi,timei,dtextforce,&
                          xyzh,fext,xyzmh_ptmass,vxyz_ptmass,fxyz_ptmass,dsdt_ptmass)
    call kick_4th (dk(1),dt,npart,nptmass,xyzh,vxyzu,xyzmh_ptmass,vxyz_ptmass,fext,fxyz_ptmass,dsdt_ptmass)
    call drift_4th(ck(1),dt,npart,nptmass,xyzh,xyzmh_ptmass,vxyzu,vxyz_ptmass,dsdt_ptmass)
    call get_force_4th(nptmass,npart,nsubsteps,pmassi,timei,dtextforce,&
                           xyzh,fext,xyzmh_ptmass,vxyz_ptmass,fxyz_ptmass,dsdt_ptmass) ! Direct calculation of the force and force gradient
    call get_gradf_4th(nptmass,npart,pmassi,dt,xyzh,fext,xyzmh_ptmass,fxyz_ptmass)
    !  call get_force_extrapol_4th(nptmass,npart,nsubsteps,pmassi,timei,dtextforce,&
    !                              xyzh,fext,xyzmh_ptmass,vxyz_ptmass,fxyz_ptmass,dsdt_ptmass) ! Extrapolation of the modified force using Omelyan technique

    call kick_4th (dk(2),dt,npart,nptmass,xyzh,vxyzu,xyzmh_ptmass,vxyz_ptmass,fext,fxyz_ptmass,dsdt_ptmass)
    !print*,xyzmh_ptmass(1,1:20)
    call drift_4th(ck(2),dt,npart,nptmass,xyzh,xyzmh_ptmass,vxyzu,vxyz_ptmass,dsdt_ptmass)
    call get_force_4th(nptmass,npart,nsubsteps,pmassi,timei,dtextforce,&
                          xyzh,fext,xyzmh_ptmass,vxyz_ptmass,fxyz_ptmass,dsdt_ptmass)
    call kick_4th (dk(3),dt,npart,nptmass,xyzh,vxyzu,xyzmh_ptmass,vxyz_ptmass,fext,fxyz_ptmass,dsdt_ptmass)
    if (iverbose >= 2 ) write(iprint,*) "nsubsteps : ",nsubsteps,"time,dt : ",timei,dt

    dtextforce_min = min(dtextforce_min,dtextforce)

    if (last_step) then
       done = .true.
    else
       dt = dtextforce
       if (timei + dt > t_end_step) then
          dt = t_end_step - timei
          last_step = .true.
       endif
    endif
 enddo substeps

 if (nsubsteps > 1) then
    if (iverbose>=1 .and. id==master) then
       write(iprint,"(a,i6,a,f8.2,a,es10.3,a,es10.3)") &
              ' using ',nsubsteps,' substeps (dthydro/dtextf = ',dtsph/dtextforce_min,'), dt = ',dtextforce_min,' dtsph = ',dtsph
    endif
    call summary_variable('ext',iosumextr ,nsubsteps,dtsph/dtextforce_min)
    call summary_variable('ext',iosumextt ,nsubsteps,dtextforce_min,1.0/dtextforce_min)
 endif


end subroutine step_extern_FSI


 !----------------------------------------------------------------
 !+
 !  This is the equivalent of the routine below with no cooling
 !  and external forces except ptmass with subsystems algorithms..
 !+
 !----------------------------------------------------------------
subroutine step_extern_subsys(dtextforce,dtsph,time,npart,nptmass,xyzh,vxyzu,fext,xyzmh_ptmass,vxyz_ptmass,fxyz_ptmass, &
                              dsdt_ptmass,gtgrad,group_info,n_group,n_ingroup,n_sing)
 use part,           only: isdead_or_accreted,igas,massoftype
 use io,             only:iverbose,id,master,iprint,warning,fatal
 use io_summary,     only:summary_variable,iosumextr,iosumextt
 use sdar_group,     only:group_identify,evolve_groups
 real,    intent(in)    :: dtsph,time
 integer, intent(in)    :: npart,nptmass
 real,    intent(inout) :: dtextforce
 real,    intent(inout) :: xyzh(:,:),vxyzu(:,:),fext(:,:)
 real,    intent(inout) :: xyzmh_ptmass(:,:),vxyz_ptmass(:,:),fxyz_ptmass(:,:),dsdt_ptmass(:,:),gtgrad(:,:)
 integer, intent(inout) :: group_info(:,:)
 integer, intent(inout) :: n_ingroup,n_group,n_sing
 real,parameter    :: dk(3) = (/1./6.,2./3.,1./6./)
 real,parameter    :: ck(2) = (/0.5,0.5/)
 real    :: dt,t_end_step,dtextforce_min
 real    :: pmassi,timei
 logical :: done,last_step
 integer :: nsubsteps

 !
 ! determine whether or not to use substepping
 !
 if (dtextforce < dtsph) then
    dt = dtextforce
    last_step = .false.
 else
    dt = dtsph
    last_step = .true.
 endif

 timei = time
 pmassi         = massoftype(igas)
 t_end_step     = timei + dtsph
 nsubsteps      = 0
 dtextforce_min = huge(dt)
 done           = .false.

 substeps: do while (timei <= t_end_step .and. .not.done)
    timei = timei + dt
    if (abs(dt) < tiny(0.)) call fatal('step_extern','dt <= 0 in sink-gas substepping',var='dt',val=dt)
    nsubsteps = nsubsteps + 1
    !
    ! Group all the ptmass in the system in multiple small group for regularization
    !
    call group_identify(nptmass,xyzmh_ptmass,vxyz_ptmass,group_info,nmatrix)

    call get_force_4th(nptmass,npart,nsubsteps,pmassi,timei,dtextforce,xyzh,fext, &
                      xyzmh_ptmass,vxyz_ptmass,fxyz_ptmass,dsdt_ptmass,group_info)
    call kick_4th (dk(1),dt,npart,nptmass,xyzh,vxyzu,xyzmh_ptmass,vxyz_ptmass,fext,fxyz_ptmass,dsdt_ptmass)
    call drift_4th(ck(1),dt,npart,nptmass,xyzh,xyzmh_ptmass,vxyzu,vxyz_ptmass,dsdt_ptmass,n_ingroup)
    call evolve_groups(n_group,timei,group_info,xyzmh_ptmass,vxyz_ptmass,fxyz_ptmass,gtgrad)
    call get_force_4th(nptmass,npart,nsubsteps,pmassi,timei,dtextforce,xyzh,fext, &
                      xyzmh_ptmass,vxyz_ptmass,fxyz_ptmass,dsdt_ptmass,group_info) ! Direct calculation of the force and force gradient
    call get_gradf_4th(nptmass,npart,pmassi,dt,xyzh,fext,xyzmh_ptmass,fxyz_ptmass,group_info)
    call kick_4th (dk(2),dt,npart,nptmass,xyzh,vxyzu,xyzmh_ptmass,vxyz_ptmass,fext,fxyz_ptmass,dsdt_ptmass)
    call drift_4th(ck(2),dt,npart,nptmass,xyzh,xyzmh_ptmass,vxyzu,vxyz_ptmass,dsdt_ptmass,n_ingroup)
    call evolve_groups(n_group,timei,group_info,xyzmh_ptmass,vxyz_ptmass,fxyz_ptmass,gtgrad)
    call get_force_4th(nptmass,npart,nsubsteps,pmassi,timei,dtextforce,xyzh,fext, &
                      xyzmh_ptmass,vxyz_ptmass,fxyz_ptmass,dsdt_ptmass,group_info)
    call kick_4th (dk(3),dt,npart,nptmass,xyzh,vxyzu,xyzmh_ptmass,vxyz_ptmass,fext,fxyz_ptmass,dsdt_ptmass)
    if (iverbose >= 2 ) write(iprint,*) "nsubsteps : ",nsubsteps,"time,dt : ",timei,dt

    dtextforce_min = min(dtextforce_min,dtextforce)

    if (last_step) then
       done = .true.
    else
       dt = dtextforce
       if (timei + dt > t_end_step) then
          dt = t_end_step - timei
          last_step = .true.
       endif
    endif
 enddo substeps

 if (nsubsteps > 1) then
    if (iverbose>=1 .and. id==master) then
       write(iprint,"(a,i6,a,f8.2,a,es10.3,a,es10.3)") &
                ' using ',nsubsteps,' substeps (dthydro/dtextf = ',dtsph/dtextforce_min,'), dt = ',dtextforce_min,' dtsph = ',dtsph
    endif
    call summary_variable('ext',iosumextr ,nsubsteps,dtsph/dtextforce_min)
    call summary_variable('ext',iosumextt ,nsubsteps,dtextforce_min,1.0/dtextforce_min)
 endif


end subroutine step_extern_subsys




 !----------------------------------------------------------------
 !+
 !  drift routine for the 4th order scheme
 !+
 !----------------------------------------------------------------

subroutine drift_4th(ck,dt,npart,nptmass,xyzh,xyzmh_ptmass,vxyzu,vxyz_ptmass,dsdt_ptmass,n_ingroup)
 use part, only: isdead_or_accreted,ispinx,ispiny,ispinz
 use io  ,     only:id,master
 use mpiutils, only:bcast_mpi
 real,              intent(in)    :: dt,ck
 integer,           intent(in)    :: npart,nptmass
 real,              intent(inout) :: xyzh(:,:),vxyzu(:,:)
 real,              intent(inout) :: xyzmh_ptmass(:,:),vxyz_ptmass(:,:),dsdt_ptmass(:,:)
 integer, optional, intent(in)    :: n_ingroup
 integer :: i,istart_ptmass

 istart_ptmass = 1
 if (present(n_ingroup)) istart_ptmass = n_ingroup + 1

 ! Drift gas particles

 !$omp parallel do default(none) &
 !$omp shared(npart,xyzh,vxyzu,dt,ck) &
 !$omp private(i)
 do i=1,npart
    if (.not.isdead_or_accreted(xyzh(4,i))) then
       xyzh(1,i) = xyzh(1,i) + ck*dt*vxyzu(1,i)
       xyzh(2,i) = xyzh(2,i) + ck*dt*vxyzu(2,i)
       xyzh(3,i) = xyzh(3,i) + ck*dt*vxyzu(3,i)
    endif
 enddo
 !$omp end parallel do

 ! Drift sink particles
 if(nptmass>0) then
    if(id==master) then
       !$omp parallel do default(none) &
       !$omp shared(nptmass,xyzmh_ptmass,vxyz_ptmass,dsdt_ptmass,ck,dt) &
       !$omp private(i)
       do i=istart_ptmass,nptmass
          if (xyzmh_ptmass(4,i) > 0.) then
             xyzmh_ptmass(1,i) = xyzmh_ptmass(1,i) + ck*dt*vxyz_ptmass(1,i)
             xyzmh_ptmass(2,i) = xyzmh_ptmass(2,i) + ck*dt*vxyz_ptmass(2,i)
             xyzmh_ptmass(3,i) = xyzmh_ptmass(3,i) + ck*dt*vxyz_ptmass(3,i)
             xyzmh_ptmass(ispinx,i) = xyzmh_ptmass(ispinx,i) + ck*dt*dsdt_ptmass(1,i)
             xyzmh_ptmass(ispiny,i) = xyzmh_ptmass(ispiny,i) + ck*dt*dsdt_ptmass(2,i)
             xyzmh_ptmass(ispinz,i) = xyzmh_ptmass(ispinz,i) + ck*dt*dsdt_ptmass(3,i)
          endif
       enddo
       !$omp end parallel do
    endif
    call bcast_mpi(xyzmh_ptmass(:,1:nptmass))
 endif
end subroutine drift_4th


 !----------------------------------------------------------------
 !+
 !  kick routine for the 4th order scheme
 !+
 !----------------------------------------------------------------

subroutine kick_4th(dk,dt,npart,nptmass,xyzh,vxyzu,xyzmh_ptmass,vxyz_ptmass,fext,fxyz_ptmass,dsdt_ptmass)
 use part, only: isdead_or_accreted,ispinx,ispiny,ispinz
 use io  ,     only:id,master
 use mpiutils, only:bcast_mpi
 real,    intent(in)    :: dt,dk
 integer, intent(in)    :: npart,nptmass
 real,    intent(in)    :: xyzh(:,:)
 real,    intent(inout) :: vxyzu(:,:),fext(:,:)
 real,    intent(inout) :: xyzmh_ptmass(:,:),vxyz_ptmass(:,:),fxyz_ptmass(:,:),dsdt_ptmass(:,:)
 integer :: i

 ! Kick gas particles

 !$omp parallel do default(none) &
 !$omp shared(npart,fext,xyzh,vxyzu,dt,dk) &
 !$omp private(i)
 do i=1,npart
    if (.not.isdead_or_accreted(xyzh(4,i))) then
       vxyzu(1,i) = vxyzu(1,i) + dk*dt*fext(1,i)
       vxyzu(2,i) = vxyzu(2,i) + dk*dt*fext(2,i)
       vxyzu(3,i) = vxyzu(3,i) + dk*dt*fext(3,i)
    endif
 enddo
 !$omp end parallel do

 ! Kick sink particles
 if (nptmass>0) then
    if(id==master) then
       !$omp parallel do default(none) &
       !$omp shared(nptmass,xyzmh_ptmass,fxyz_ptmass,vxyz_ptmass,dsdt_ptmass,dk,dt) &
       !$omp private(i)
       do i=1,nptmass
          if (xyzmh_ptmass(4,i) > 0.) then
             vxyz_ptmass(1,i) = vxyz_ptmass(1,i) + dk*dt*fxyz_ptmass(1,i)
             vxyz_ptmass(2,i) = vxyz_ptmass(2,i) + dk*dt*fxyz_ptmass(2,i)
             vxyz_ptmass(3,i) = vxyz_ptmass(3,i) + dk*dt*fxyz_ptmass(3,i)
             xyzmh_ptmass(ispinx,i) = xyzmh_ptmass(ispinx,i) + dk*dt*dsdt_ptmass(1,i)
             xyzmh_ptmass(ispiny,i) = xyzmh_ptmass(ispiny,i) + dk*dt*dsdt_ptmass(2,i)
             xyzmh_ptmass(ispinz,i) = xyzmh_ptmass(ispinz,i) + dk*dt*dsdt_ptmass(3,i)
          endif
       enddo
       !$omp end parallel do

    endif
    call bcast_mpi(vxyz_ptmass(:,1:nptmass))
 endif

end subroutine kick_4th

 !----------------------------------------------------------------
 !+
 !  force routine for the 4th order scheme
 !+
 !----------------------------------------------------------------

subroutine get_force_4th(nptmass,npart,nsubsteps,pmassi,timei,dtextforce,xyzh,fext,xyzmh_ptmass,vxyz_ptmass,fxyz_ptmass,dsdt_ptmass,group_info)
 use options,        only:iexternalforce,use_regnbody
 use dim,            only:maxptmass
 use io,             only:iverbose,master,id,iprint,warning,fatal
 use part,           only:epot_sinksink,fxyz_ptmass_sinksink,dsdt_ptmass_sinksink
 use ptmass,         only:get_accel_sink_gas,get_accel_sink_sink,merge_sinks
 use timestep,       only:bignumber,C_force
 use mpiutils,       only:bcast_mpi,reduce_in_place_mpi,reduceall_mpi
 integer,          intent(in)    :: nptmass,npart,nsubsteps
 real,             intent(inout) :: xyzh(:,:),fext(:,:)
 real,             intent(inout) :: xyzmh_ptmass(:,:),vxyz_ptmass(:,:),fxyz_ptmass(:,:),dsdt_ptmass(:,:)
 real,             intent(inout) :: dtextforce
 real,             intent(in)    :: timei,pmassi
 integer, optional,intent(in)    :: group_info(:,:)
 integer         :: merge_ij(nptmass)
 integer         :: merge_n
 integer         :: i
 real            :: dtf,dtextforcenew,dtsinkgas,dtphi2,fonrmax
 real            :: fextx,fexty,fextz
 real            :: fonrmaxi,phii,dtphi2i

 dtextforcenew = bignumber
 dtsinkgas     = bignumber
 dtphi2        = bignumber
 fonrmax = 0
 if (nptmass>0) then
    if (id==master) then
       if (use_regnbody) then
          call get_accel_sink_sink(nptmass,xyzmh_ptmass,fxyz_ptmass,epot_sinksink,&
                                  dtf,iexternalforce,timei,merge_ij,merge_n,dsdt_ptmass,group_info)
          if (merge_n > 0) then
             call merge_sinks(timei,nptmass,xyzmh_ptmass,vxyz_ptmass,fxyz_ptmass,merge_ij)
             call get_accel_sink_sink(nptmass,xyzmh_ptmass,fxyz_ptmass,epot_sinksink,&
                                     dtf,iexternalforce,timei,merge_ij,merge_n,dsdt_ptmass,group_info)
          endif
       else
          call get_accel_sink_sink(nptmass,xyzmh_ptmass,fxyz_ptmass,epot_sinksink,&
                               dtf,iexternalforce,timei,merge_ij,merge_n,dsdt_ptmass)
          if (merge_n > 0) then
             call merge_sinks(timei,nptmass,xyzmh_ptmass,vxyz_ptmass,fxyz_ptmass,merge_ij)
             call get_accel_sink_sink(nptmass,xyzmh_ptmass,fxyz_ptmass,epot_sinksink,&
                                  dtf,iexternalforce,timei,merge_ij,merge_n,dsdt_ptmass)
          endif
       endif
       fxyz_ptmass_sinksink=fxyz_ptmass
       dsdt_ptmass_sinksink=dsdt_ptmass
       if (iverbose >= 2) write(iprint,*) 'dt(sink-sink) = ',C_force*dtf
    else
       fxyz_ptmass(:,:) = 0.
       dsdt_ptmass(:,:) = 0.
    endif
    call bcast_mpi(epot_sinksink)
    call bcast_mpi(dtf)
    dtextforcenew = min(dtextforcenew,C_force*dtf)
 endif

 if (iverbose >= 3 ) write(iprint,*) "dt_sink_sink",dtextforcenew
 !$omp parallel default(none) &
 !$omp shared(npart,nptmass,xyzh,xyzmh_ptmass,fext) &
 !$omp private(fextx,fexty,fextz) &
 !$omp private(fonrmaxi,dtphi2i,phii,pmassi,dtf) &
 !$omp reduction(min:dtextforcenew,dtsinkgas,dtphi2) &
 !$omp reduction(max:fonrmax) &
 !$omp reduction(+:fxyz_ptmass,dsdt_ptmass)
 !$omp do
 do i=1,npart
    fextx = 0.
    fexty = 0.
    fextz = 0.
    call get_accel_sink_gas(nptmass,xyzh(1,i),xyzh(2,i),xyzh(3,i),xyzh(4,i),xyzmh_ptmass,&
                  fextx,fexty,fextz,phii,pmassi,fxyz_ptmass,dsdt_ptmass,fonrmaxi,dtphi2i)
    fonrmax = max(fonrmax,fonrmaxi)
    dtphi2  = min(dtphi2,dtphi2i)
    fext(1,i) = fextx
    fext(2,i) = fexty
    fext(3,i) = fextz
 enddo
 !$omp enddo
 !$omp end parallel

 if (nptmass > 0) then
    call reduce_in_place_mpi('+',fxyz_ptmass(:,1:nptmass))
    call reduce_in_place_mpi('+',dsdt_ptmass(:,1:nptmass))
 endif

 if(nptmass>0) then
    if (fonrmax > 0.) then
       dtsinkgas = min(dtsinkgas,C_force*1./sqrt(fonrmax),C_force*sqrt(dtphi2))
    endif
    if (iverbose >= 3 ) write(iprint,*) nsubsteps,'dt,(ext/sink-sink) = ',dtextforcenew,', dt(sink-gas) = ',dtsinkgas
    dtextforcenew = min(dtextforcenew,dtsinkgas)
    dtextforce = dtextforcenew
 endif

 dtextforcenew = reduceall_mpi('min',dtextforcenew)

end subroutine get_force_4th


 !----------------------------------------------------------------
 !+
 !  grad routine for the 4th order scheme (FSI)
 !+
 !----------------------------------------------------------------


subroutine get_gradf_4th(nptmass,npart,pmassi,dt,xyzh,fext,xyzmh_ptmass,fxyz_ptmass,group_info)
 use dim,            only:maxptmass
 use ptmass,         only:get_gradf_sink_gas,get_gradf_sink_sink
<<<<<<< HEAD
 use options,        only:use_regnbody
 integer,           intent(in)    :: nptmass,npart
 real,              intent(inout) :: xyzh(:,:),fext(:,:)
 real,              intent(inout) :: xyzmh_ptmass(:,:),fxyz_ptmass(:,:)
 real,              intent(inout) :: dt
 real,              intent(in)    :: pmassi
 integer, optional, intent(in)    :: group_info(:,:)
=======
 use io,             only:id,master
 integer, intent(in) :: nptmass,npart
 real, intent(inout) :: xyzh(:,:),fext(:,:)
 real, intent(inout) :: xyzmh_ptmass(:,:),fxyz_ptmass(4,nptmass)
 real, intent(inout) :: dt
 real, intent(in)    :: pmassi
>>>>>>> 998d84ac
 real            :: fextx,fexty,fextz
 integer         :: i


 if (nptmass>0) then
<<<<<<< HEAD
    if(use_regnbody) then
       call get_gradf_sink_sink(nptmass,xyzmh_ptmass,fxyz_ptmass,dt,group_info)
    else
       call get_gradf_sink_sink(nptmass,xyzmh_ptmass,fxyz_ptmass,dt)
    endif
 else
    fxyz_ptmass(:,:) = 0.
=======
    if(id==master) then
       call get_gradf_sink_sink(nptmass,xyzmh_ptmass,fxyz_ptmass,dt)
    else
       fxyz_ptmass(:,:) = 0.
    endif
>>>>>>> 998d84ac
 endif

 !$omp parallel default(none) &
 !$omp shared(npart,nptmass,xyzh,xyzmh_ptmass,fext,dt,pmassi) &
 !$omp private(fextx,fexty,fextz) &
 !$omp reduction(+:fxyz_ptmass)
 !$omp do
 do i=1,npart
    fextx = 0.
    fexty = 0.
    fextz = 0.
    call get_gradf_sink_gas(nptmass,dt,xyzh(1,i),xyzh(2,i),xyzh(3,i),xyzh(4,i),&
                xyzmh_ptmass,fextx,fexty,fextz,pmassi,fxyz_ptmass)
    fext(1,i) = fext(1,i)+ fextx
    fext(2,i) = fext(2,i)+ fexty
    fext(3,i) = fext(3,i)+ fextz
 enddo
 !$omp enddo
 !$omp end parallel

 if (nptmass > 0) then
    call reduce_in_place_mpi('+',fxyz_ptmass(:,1:nptmass))
    call reduce_in_place_mpi('+',dsdt_ptmass(:,1:nptmass))
 endif

end subroutine get_gradf_4th


 !----------------------------------------------------------------
 !+
 !  Substepping of external and sink particle forces.
 !  Also updates position of all particles even if no external
 !  forces applied. This is the internal loop of the RESPA
 !  algorithm over the "fast" forces.
 !+
 !----------------------------------------------------------------
subroutine step_extern_lf(npart,ntypes,dtsph,dtextforce,xyzh,vxyzu,fext,fxyzu,time,nptmass, &
                          xyzmh_ptmass,vxyz_ptmass,fxyz_ptmass,dsdt_ptmass,nbinmax,ibin_wake)
 use dim,            only:maxptmass,maxp,maxvxyzu,store_dust_temperature,use_krome,itau_alloc,&
                            do_nucleation,update_muGamma,h2chemistry
 use io,             only:iverbose,id,master,iprint,warning,fatal
 use externalforces, only:externalforce,accrete_particles,update_externalforce, &
                             update_vdependent_extforce_leapfrog,is_velocity_dependent
 use ptmass,         only:ptmass_predictor,ptmass_corrector,ptmass_accrete, &
                             get_accel_sink_gas,get_accel_sink_sink,merge_sinks,f_acc,pt_write_sinkev, &
                             idxmsi,idymsi,idzmsi,idmsi,idspinxsi,idspinysi,idspinzsi, &
                             idvxmsi,idvymsi,idvzmsi,idfxmsi,idfymsi,idfzmsi, &
                             ndptmass,update_ptmass
 use options,        only:iexternalforce,icooling
 use part,           only:maxphase,abundance,nabundances,eos_vars,epot_sinksink,eos_vars,&
                             isdead_or_accreted,iamboundary,igas,iphase,iamtype,massoftype,rhoh,divcurlv, &
                             fxyz_ptmass_sinksink,dsdt_ptmass_sinksink,dust_temp,tau,&
                             nucleation,idK2,idmu,idkappa,idgamma,imu,igamma
 use chem,           only:update_abundances,get_dphot
 use cooling_ism,    only:dphot0,energ_cooling_ism,dphotflag,abundsi,abundo,abunde,abundc,nabn
 use io_summary,     only:summary_variable,iosumextr,iosumextt,summary_accrete,summary_accrete_fail
 use timestep,       only:bignumber,C_force
 use timestep_sts,   only:sts_it_n
 use mpiutils,       only:bcast_mpi,reduce_in_place_mpi,reduceall_mpi
 use damping,        only:calc_damp,apply_damp,idamp
 use ptmass_radiation,only:get_rad_accel_from_ptmass,isink_radiation
 use cooling,        only:energ_cooling,cooling_in_step
 use dust_formation, only:evolve_dust,calc_muGamma
 use units,          only:unit_density
#ifdef KROME
 use part,            only: T_gas_cool
 use krome_interface, only: update_krome
#endif
 integer,         intent(in)    :: npart,ntypes,nptmass
 real,            intent(in)    :: dtsph,time
 real,            intent(inout) :: dtextforce
 real,            intent(inout) :: xyzh(:,:),vxyzu(:,:),fext(:,:),fxyzu(:,:)
 real,            intent(inout) :: xyzmh_ptmass(:,:),vxyz_ptmass(:,:),fxyz_ptmass(:,:),dsdt_ptmass(:,:)
 integer(kind=1), intent(in)    :: nbinmax
 integer(kind=1), intent(inout) :: ibin_wake(:)
 integer         :: i,itype,nsubsteps,naccreted,nfail,nfaili,merge_n,nlive
 integer         :: merge_ij(nptmass)
 integer(kind=1) :: ibin_wakei
 real            :: timei,hdt,fextx,fexty,fextz,fextxi,fextyi,fextzi,phii,pmassi
 real            :: dtphi2,dtphi2i,vxhalfi,vyhalfi,vzhalfi,fxi,fyi,fzi
 real            :: dudtcool,fextv(3),poti,ui,rhoi,mui,gammai,ph,ph_tot
 real            :: dt,dtextforcenew,dtsinkgas,fonrmax,fonrmaxi
 real            :: dtf,accretedmass,t_end_step,dtextforce_min
 real, allocatable :: dptmass(:,:) ! dptmass(ndptmass,nptmass)
 real            :: damp_fac,dphot
 real, save      :: dmdt = 0.
 real            :: abundi(nabn),gmwvar
 logical         :: accreted,extf_is_velocity_dependent
 logical         :: last_step,done


 !
 ! determine whether or not to use substepping
 !
 if (dtextforce < dtsph) then
    dt = dtextforce
    last_step = .false.
 else
    dt = dtsph
    last_step = .true.
 endif

 timei = time
 extf_is_velocity_dependent = is_velocity_dependent(iexternalforce)
 accretedmass   = 0.
 itype          = igas
 pmassi         = massoftype(igas)
 t_end_step     = timei + dtsph
 nsubsteps      = 0
 dtextforce_min = huge(dt)
 done           = .false.
 ! allocate memory for dptmass array (avoids ifort bug)
 allocate(dptmass(ndptmass,nptmass))

 substeps: do while (timei <= t_end_step .and. .not.done)
    hdt           = 0.5*dt
    timei         = timei + dt
    if (abs(dt) < tiny(0.)) call fatal('step_extern','dt <= 0 in sink-gas substepping',var='dt',val=dt)
    nsubsteps     = nsubsteps + 1
    dtextforcenew = bignumber
    dtsinkgas     = bignumber
    dtphi2        = bignumber

    call calc_damp(time, damp_fac)

    if (.not.last_step .and. iverbose > 1 .and. id==master) then
       write(iprint,"(a,f14.6)") '> external/ptmass forces only : t=',timei
    endif
    !
    ! update time-dependent external forces
    !
    call update_externalforce(iexternalforce,timei,dmdt)

    !---------------------------
    ! predictor during substeps
    !---------------------------
    !
    ! point mass predictor step
    !
    if (nptmass > 0) then
       if (id==master) then
          call ptmass_predictor(nptmass,dt,xyzmh_ptmass,vxyz_ptmass,fxyz_ptmass,dsdt_ptmass)
          !
          ! get sink-sink forces (and a new sink-sink timestep.  Note: fxyz_ptmass is zeroed in this subroutine)
          ! pass sink-sink forces to variable fxyz_ptmass_sinksink for later writing.
          !
          if (iexternalforce==14) call update_externalforce(iexternalforce,timei,dmdt)
          call get_accel_sink_sink(nptmass,xyzmh_ptmass,fxyz_ptmass,epot_sinksink,&
                                      dtf,iexternalforce,timei,merge_ij,merge_n,dsdt_ptmass)
          if (merge_n > 0) then
             call merge_sinks(timei,nptmass,xyzmh_ptmass,vxyz_ptmass,fxyz_ptmass,merge_ij)
             call get_accel_sink_sink(nptmass,xyzmh_ptmass,fxyz_ptmass,epot_sinksink,&
                                         dtf,iexternalforce,timei,merge_ij,merge_n,dsdt_ptmass)
          endif
          fxyz_ptmass_sinksink=fxyz_ptmass
          dsdt_ptmass_sinksink=dsdt_ptmass
          if (iverbose >= 2) write(iprint,*) 'dt(sink-sink) = ',C_force*dtf
       else
          fxyz_ptmass(:,:) = 0.
          dsdt_ptmass(:,:) = 0.
       endif
       call bcast_mpi(xyzmh_ptmass(:,1:nptmass))
       call bcast_mpi(vxyz_ptmass(:,1:nptmass))
       call bcast_mpi(epot_sinksink)
       call bcast_mpi(dtf)
       dtextforcenew = min(dtextforcenew,C_force*dtf)
    endif

    !
    ! predictor step for sink-gas and external forces, also recompute sink-gas and external forces
    !
    fonrmax = 0.
    !$omp parallel default(none) &
    !$omp shared(maxp,maxphase) &
    !$omp shared(npart,xyzh,vxyzu,fext,abundance,iphase,ntypes,massoftype) &
    !$omp shared(eos_vars,dust_temp,store_dust_temperature) &
    !$omp shared(dt,hdt,timei,iexternalforce,extf_is_velocity_dependent,cooling_in_step,icooling) &
    !$omp shared(xyzmh_ptmass,vxyz_ptmass,idamp,damp_fac) &
    !$omp shared(nptmass,nsubsteps,C_force,divcurlv,dphotflag,dphot0) &
    !$omp shared(abundc,abundo,abundsi,abunde) &
    !$omp shared(nucleation,do_nucleation,update_muGamma,h2chemistry,unit_density) &
    !$omp private(dphot,abundi,gmwvar,ph,ph_tot) &
    !$omp private(ui,rhoi, mui, gammai) &
    !$omp private(i,dudtcool,fxi,fyi,fzi,phii) &
    !$omp private(fextx,fexty,fextz,fextxi,fextyi,fextzi,poti,fextv,accreted) &
    !$omp private(fonrmaxi,dtphi2i,dtf) &
    !$omp private(vxhalfi,vyhalfi,vzhalfi) &
    !$omp firstprivate(pmassi,itype) &
#ifdef KROME
    !$omp shared(T_gas_cool) &
#endif
    !$omp reduction(+:accretedmass) &
    !$omp reduction(min:dtextforcenew,dtsinkgas,dtphi2) &
    !$omp reduction(max:fonrmax) &
    !$omp reduction(+:fxyz_ptmass,dsdt_ptmass)
    !$omp do
    predictor: do i=1,npart
       if (.not.isdead_or_accreted(xyzh(4,i))) then
          if (ntypes > 1 .and. maxphase==maxp) then
             itype  = iamtype(iphase(i))
             pmassi = massoftype(itype)
          endif
          !
          ! predict v to the half step
          !
          vxyzu(1:3,i) = vxyzu(1:3,i) + hdt*fext(1:3,i)
          !
          ! main position update
          !
          xyzh(1,i) = xyzh(1,i) + dt*vxyzu(1,i)
          xyzh(2,i) = xyzh(2,i) + dt*vxyzu(2,i)
          xyzh(3,i) = xyzh(3,i) + dt*vxyzu(3,i)
          !
          ! Skip remainder of update if boundary particle; note that fext==0 for these particles
          if (iamboundary(itype)) cycle predictor
          !
          ! compute and add sink-gas force
          !
          fextx = 0.
          fexty = 0.
          fextz = 0.
          if (nptmass > 0) then
             call get_accel_sink_gas(nptmass,xyzh(1,i),xyzh(2,i),xyzh(3,i),xyzh(4,i),xyzmh_ptmass,&
                         fextx,fexty,fextz,phii,pmassi,fxyz_ptmass,dsdt_ptmass,fonrmaxi,dtphi2i)
             fonrmax = max(fonrmax,fonrmaxi)
             dtphi2  = min(dtphi2,dtphi2i)
          endif
          !
          ! compute and add external forces
          !
          if (iexternalforce > 0) then
             call externalforce(iexternalforce,xyzh(1,i),xyzh(2,i),xyzh(3,i),xyzh(4,i), &
                                   timei,fextxi,fextyi,fextzi,poti,dtf,i)
             dtextforcenew = min(dtextforcenew,C_force*dtf)

             fextx = fextx + fextxi
             fexty = fexty + fextyi
             fextz = fextz + fextzi
             !
             !  Velocity-dependent external forces require special handling
             !  in leapfrog (corrector is implicit)
             !
             if (extf_is_velocity_dependent) then
                vxhalfi = vxyzu(1,i)
                vyhalfi = vxyzu(2,i)
                vzhalfi = vxyzu(3,i)
                fxi = fextx
                fyi = fexty
                fzi = fextz
                call update_vdependent_extforce_leapfrog(iexternalforce,&
                        vxhalfi,vyhalfi,vzhalfi, &
                        fxi,fyi,fzi,fextv,dt,xyzh(1,i),xyzh(2,i),xyzh(3,i))
                fextx = fextx + fextv(1)
                fexty = fexty + fextv(2)
                fextz = fextz + fextv(3)
             endif
          endif
          if (idamp > 0) then
             call apply_damp(fextx, fexty, fextz, vxyzu(1:3,i), xyzh(1:3,i), damp_fac)
          endif
          fext(1,i) = fextx
          fext(2,i) = fexty
          fext(3,i) = fextz

          if (maxvxyzu >= 4 .and. itype==igas) then
             ! NOTE: The chemistry and cooling here is implicitly calculated.  That is,
             !       dt is *passed in* to the chemistry & cooling routines so that the
             !       output will be at the correct time of time + dt.  Since this is
             !       implicit, there is no cooling timestep.  Explicit cooling is
             !       calculated in force and requires a cooling timestep.

             dudtcool = 0.
             rhoi = rhoh(xyzh(4,i),pmassi)
             !
             ! CHEMISTRY
             !
             if (h2chemistry) then
                !
                ! Get updated abundances of all species, updates 'chemarrays',
                !
                dphot = get_dphot(dphotflag,dphot0,xyzh(1,i),xyzh(2,i),xyzh(3,i))
                call update_abundances(vxyzu(4,i),rhoi,abundance(:,i),nabundances,&
                         dphot,dt,abundi,nabn,eos_vars(imu,i),abundc,abunde,abundo,abundsi)
             endif
#ifdef KROME
             ! evolve chemical composition and determine new internal energy
             ! Krome also computes cooling function but only associated with chemical processes
             ui = vxyzu(4,i)
             call update_krome(dt,xyzh(:,i),ui,rhoi,abundance(:,i),eos_vars(igamma,i),eos_vars(imu,i),T_gas_cool(i))
             dudtcool = (ui-vxyzu(4,i))/dt
#else
             !evolve dust chemistry and compute dust cooling
             if (do_nucleation) then
                call evolve_dust(dt, xyzh(:,i), vxyzu(4,i), nucleation(:,i), dust_temp(i), rhoi)
                eos_vars(imu,i)    = nucleation(idmu,i)
                eos_vars(igamma,i) = nucleation(idgamma,i)
             endif
             !
             ! COOLING
             !
             if (icooling > 0 .and. cooling_in_step) then
                if (h2chemistry) then
                   !
                   ! Call cooling routine, requiring total density, some distance measure and
                   ! abundances in the 'abund' format
                   !
                   call energ_cooling(xyzh(1,i),xyzh(2,i),xyzh(3,i),vxyzu(4,i),rhoi,dt,divcurlv(1,i),dudtcool,&
                           dust_temp(i),eos_vars(imu,i), eos_vars(igamma,i),abund_in=abundi)
                elseif (store_dust_temperature) then
                   ! cooling with stored dust temperature
                   if (do_nucleation) then
                      call energ_cooling(xyzh(1,i),xyzh(2,i),xyzh(3,i),vxyzu(4,i),rhoi,dt,divcurlv(1,i),dudtcool,&
                              dust_temp(i),nucleation(idmu,i),nucleation(idgamma,i),nucleation(idK2,i),nucleation(idkappa,i))
                   elseif (update_muGamma) then
                      call energ_cooling(xyzh(1,i),xyzh(2,i),xyzh(3,i),vxyzu(4,i),rhoi,dt,divcurlv(1,i),dudtcool,&
                              dust_temp(i),eos_vars(imu,i), eos_vars(igamma,i))
                   else
                      call energ_cooling(xyzh(1,i),xyzh(2,i),xyzh(3,i),vxyzu(4,i),rhoi,dt,divcurlv(1,i),dudtcool,dust_temp(i))
                   endif
                else
                   ! cooling without stored dust temperature
                   call energ_cooling(xyzh(1,i),xyzh(2,i),xyzh(3,i),vxyzu(4,i),rhoi,dt,divcurlv(1,i),dudtcool)
                endif
             endif
#endif
             ! update internal energy
             if (cooling_in_step .or. use_krome) vxyzu(4,i) = vxyzu(4,i) + dt * dudtcool
          endif
       endif
    enddo predictor
    !$omp enddo
    !$omp end parallel

    if (nptmass > 0 .and. isink_radiation > 0) then
       if (itau_alloc == 1) then
          call get_rad_accel_from_ptmass(nptmass,npart,xyzh,xyzmh_ptmass,fext,tau)
       else
          call get_rad_accel_from_ptmass(nptmass,npart,xyzh,xyzmh_ptmass,fext)
       endif
    endif

    !
    ! reduction of sink-gas forces from each MPI thread
    !
    if (nptmass > 0) then
       call reduce_in_place_mpi('+',fxyz_ptmass(:,1:nptmass))
       call reduce_in_place_mpi('+',dsdt_ptmass(:,1:nptmass))
    endif
    !---------------------------
    ! corrector during substeps
    !---------------------------
    !
    ! corrector step on sinks (changes velocities only, does not change position)
    !
    if (nptmass > 0) then
       if (id==master) then
          call ptmass_corrector(nptmass,dt,vxyz_ptmass,fxyz_ptmass,xyzmh_ptmass,dsdt_ptmass,iexternalforce)
       endif
       call bcast_mpi(vxyz_ptmass(:,1:nptmass))
    endif

    !
    ! corrector step on gas particles (also accrete particles at end of step)
    !
    accretedmass = 0.
    nfail        = 0
    naccreted    = 0
    nlive        = 0
    ibin_wakei   = 0
    dptmass(:,:) = 0.

    !$omp parallel default(none) &
    !$omp shared(maxp,maxphase) &
    !$omp shared(npart,xyzh,vxyzu,fext,iphase,ntypes,massoftype,hdt,timei,nptmass,sts_it_n) &
    !$omp shared(xyzmh_ptmass,vxyz_ptmass,fxyz_ptmass,f_acc) &
    !$omp shared(iexternalforce) &
    !$omp shared(nbinmax,ibin_wake) &
    !$omp reduction(+:dptmass) &
    !$omp private(i,accreted,nfaili,fxi,fyi,fzi) &
    !$omp firstprivate(itype,pmassi,ibin_wakei) &
    !$omp reduction(+:accretedmass,nfail,naccreted,nlive)
    !$omp do
    accreteloop: do i=1,npart
       if (.not.isdead_or_accreted(xyzh(4,i))) then
          if (ntypes > 1 .and. maxphase==maxp) then
             itype = iamtype(iphase(i))
             pmassi = massoftype(itype)
             if (iamboundary(itype)) cycle accreteloop
          endif
          !
          ! correct v to the full step using only the external force
          !
          vxyzu(1:3,i) = vxyzu(1:3,i) + hdt*fext(1:3,i)

          if (iexternalforce > 0) then
             call accrete_particles(iexternalforce,xyzh(1,i),xyzh(2,i), &
                                       xyzh(3,i),xyzh(4,i),pmassi,timei,accreted)
             if (accreted) accretedmass = accretedmass + pmassi
          endif
          !
          ! accretion onto sink particles
          ! need position, velocities and accelerations of both gas and sinks to be synchronised,
          ! otherwise will not conserve momentum
          ! Note: requiring sts_it_n since this is supertimestep with the most active particles
          !
          if (nptmass > 0 .and. sts_it_n) then
             fxi = fext(1,i)
             fyi = fext(2,i)
             fzi = fext(3,i)
             if (ind_timesteps) ibin_wakei = ibin_wake(i)

             call ptmass_accrete(1,nptmass,xyzh(1,i),xyzh(2,i),xyzh(3,i),xyzh(4,i),&
                                    vxyzu(1,i),vxyzu(2,i),vxyzu(3,i),fxi,fyi,fzi,&
                                    itype,pmassi,xyzmh_ptmass,vxyz_ptmass,&
                                    accreted,dptmass,timei,f_acc,nbinmax,ibin_wakei,nfaili)
             if (accreted) then
                naccreted = naccreted + 1
                cycle accreteloop
             else
                if (ind_timesteps) ibin_wake(i) = ibin_wakei
             endif
             if (nfaili > 1) nfail = nfail + 1
          endif
          nlive = nlive + 1
       endif
    enddo accreteloop
    !$omp enddo
    !$omp end parallel

    if (npart > 2 .and. nlive < 2) then
       call fatal('step','all particles accreted',var='nlive',ival=nlive)
    endif

    !
    ! reduction of sink particle changes across MPI
    !
    if (nptmass > 0) then
       call reduce_in_place_mpi('+',dptmass(:,1:nptmass))

       naccreted = int(reduceall_mpi('+',naccreted))
       nfail = int(reduceall_mpi('+',nfail))

       if (id==master) call update_ptmass(dptmass,xyzmh_ptmass,vxyz_ptmass,fxyz_ptmass,nptmass)

       call bcast_mpi(xyzmh_ptmass(:,1:nptmass))
       call bcast_mpi(vxyz_ptmass(:,1:nptmass))
       call bcast_mpi(fxyz_ptmass(:,1:nptmass))
    endif

    if (iverbose >= 2 .and. id==master .and. naccreted /= 0) write(iprint,"(a,es10.3,a,i4,a,i4,a)") &
          'Step: at time ',timei,', ',naccreted,' particles were accreted amongst ',nptmass,' sink(s).'

    if (nptmass > 0) then
       call summary_accrete_fail(nfail)
       call summary_accrete(nptmass)
       ! only write to .ev during substeps if no gas particles present
       if (npart==0) call pt_write_sinkev(nptmass,timei,xyzmh_ptmass,vxyz_ptmass, &
                                             fxyz_ptmass,fxyz_ptmass_sinksink)
    endif
    !
    ! check if timestep criterion was violated during substeps
    !
    if (nptmass > 0) then
       if (fonrmax > 0.) then
          dtsinkgas = min(dtsinkgas,C_force*1./sqrt(fonrmax),C_force*sqrt(dtphi2))
       endif
       if (iverbose >= 2) write(iprint,*) nsubsteps,'dt(ext/sink-sink) = ',dtextforcenew,', dt(sink-gas) = ',dtsinkgas
       dtextforcenew = min(dtextforcenew,dtsinkgas)
    endif

    dtextforcenew = reduceall_mpi('min',dtextforcenew)

    dtextforce_min = min(dtextforce_min,dtextforcenew)
    dtextforce = dtextforcenew

    if (last_step) then
       done = .true.
    else
       dt = dtextforce
       if (timei + dt > t_end_step) then
          dt = t_end_step - timei
          last_step = .true.
       endif
    endif
 enddo substeps

 deallocate(dptmass)

 if (nsubsteps > 1) then
    if (iverbose>=1 .and. id==master) then
       write(iprint,"(a,i6,a,f8.2,a,es10.3,a,es10.3)") &
              ' using ',nsubsteps,' substeps (dthydro/dtextf = ',dtsph/dtextforce_min,'), dt = ',dtextforce_min,' dtsph = ',dtsph
    endif
    call summary_variable('ext',iosumextr ,nsubsteps,dtsph/dtextforce_min)
    call summary_variable('ext',iosumextt ,nsubsteps,dtextforce_min,1.0/dtextforce_min)
 endif

end subroutine step_extern_lf


end module step_extern<|MERGE_RESOLUTION|>--- conflicted
+++ resolved
@@ -911,42 +911,28 @@
 subroutine get_gradf_4th(nptmass,npart,pmassi,dt,xyzh,fext,xyzmh_ptmass,fxyz_ptmass,group_info)
  use dim,            only:maxptmass
  use ptmass,         only:get_gradf_sink_gas,get_gradf_sink_sink
-<<<<<<< HEAD
  use options,        only:use_regnbody
+ use io,             only:id,master
  integer,           intent(in)    :: nptmass,npart
  real,              intent(inout) :: xyzh(:,:),fext(:,:)
  real,              intent(inout) :: xyzmh_ptmass(:,:),fxyz_ptmass(:,:)
  real,              intent(inout) :: dt
  real,              intent(in)    :: pmassi
  integer, optional, intent(in)    :: group_info(:,:)
-=======
- use io,             only:id,master
- integer, intent(in) :: nptmass,npart
- real, intent(inout) :: xyzh(:,:),fext(:,:)
- real, intent(inout) :: xyzmh_ptmass(:,:),fxyz_ptmass(4,nptmass)
- real, intent(inout) :: dt
- real, intent(in)    :: pmassi
->>>>>>> 998d84ac
  real            :: fextx,fexty,fextz
  integer         :: i
 
 
  if (nptmass>0) then
-<<<<<<< HEAD
-    if(use_regnbody) then
-       call get_gradf_sink_sink(nptmass,xyzmh_ptmass,fxyz_ptmass,dt,group_info)
-    else
-       call get_gradf_sink_sink(nptmass,xyzmh_ptmass,fxyz_ptmass,dt)
-    endif
- else
-    fxyz_ptmass(:,:) = 0.
-=======
     if(id==master) then
-       call get_gradf_sink_sink(nptmass,xyzmh_ptmass,fxyz_ptmass,dt)
+       if(use_regnbody) then
+          call get_gradf_sink_sink(nptmass,xyzmh_ptmass,fxyz_ptmass,dt,group_info)
+       else
+          call get_gradf_sink_sink(nptmass,xyzmh_ptmass,fxyz_ptmass,dt)
+       endif
     else
        fxyz_ptmass(:,:) = 0.
     endif
->>>>>>> 998d84ac
  endif
 
  !$omp parallel default(none) &

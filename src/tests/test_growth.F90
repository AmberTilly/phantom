!--------------------------------------------------------------------------!
! The Phantom Smoothed Particle Hydrodynamics code, by Daniel Price et al. !
! Copyright (c) 2007-2023 The Authors (see AUTHORS)                        !
! See LICENCE file for usage and distribution conditions                   !
! http://phantomsph.bitbucket.io/                                          !
!--------------------------------------------------------------------------!
module testgrowth
!
! Unit tests of the growth module
!
! :References:
!
! :Owner: Arnaud Vericel
!
! :Runtime parameters: None
!
! :Dependencies: boundary, checksetup, deriv, dim, dust, energies, eos,
!   growth, io, kernel, mpidomain, mpiutils, options, part, physcon,
!   step_lf_global, testdust, testutils, timestep, unifdis, units,
!   viscosity
!
 use testutils, only:checkval,update_test_scores
 use io,        only:id,master
#ifdef DUST
#ifdef DUSTGROWTH
 use testdust,  only:test_dustybox
#endif
#endif
 implicit none
 public :: test_growth

 private

contains
!-----------------------------------------------------------------------
!+
!   Unit tests for dust growth using Stepinksi & Valageas method
!+
!-----------------------------------------------------------------------
subroutine test_growth(ntests,npass)
#ifdef DUST
#ifdef DUSTGROWTH
 use growth,      only:init_growth,ifrag,isnow
 use physcon,     only:solarm,au
 use units,       only:set_units
 use mpiutils,    only:barrier_mpi
#endif
#endif
 integer, intent(inout) :: ntests,npass

#ifdef DUST
#ifdef DUSTGROWTH
 integer :: nfailed(5),ierr !don't forget the dimension of nfailed
 logical, dimension(2)  :: logic = (/.false., .true./)
 integer                :: i,j

 if (id==master) write(*,"(/,a)") '--> TESTING DUSTGROWTH MODULE'

 call set_units(mass=solarm,dist=au,G=1.d0)

 if (id==master) write(*,"(/,a)") '--> testing growth initialisation'

 nfailed = 0
 do ifrag=0,2
    do isnow=0,2
       call init_growth(ierr)
       call checkval(ierr,0,0,nfailed(ifrag+isnow+1),'growth initialisation')
    enddo
 enddo
 call update_test_scores(ntests,nfailed,npass)

 !
 ! The return of the dustybox test
 !
 call test_dustybox(ntests,npass)
 call barrier_mpi()

 !
 ! testing farmingbox with several config.
 !
 do i=1,2
    do j=1,2
       call test_farmingbox(ntests,npass,frag=logic(i),onefluid=logic(j))
       call barrier_mpi()
    enddo
 enddo

 if (id==master) write(*,"(/,a)") '<-- DUSTGROWTH TEST COMPLETE'
#else
 if (id==master) write(*,"(/,a)") '--> SKIPPING DUSTGROWTH TEST (REQUIRES -DDUST -DDUSTGROWTH)'
#endif
#endif

end subroutine test_growth

#ifdef DUST
#ifdef DUSTGROWTH

!-------------------
!-------------------
!-------------------

subroutine test_farmingbox(ntests,npass,frag,onefluid)
 use boundary,       only:set_boundary,xmin,xmax,ymin,ymax,zmin,zmax,dxbound,dybound,dzbound
 use kernel,         only:hfact_default
 use part,           only:init_part,igas,idust,npart,xyzh,vxyzu,npartoftype,massoftype,set_particle_type,&
                          fxyzu,fext,Bevol,dBevol,dustprop,ddustprop,&
                          dustfrac,dustevol,ddustevol,iphase,maxtypes,&
                          VrelVf,dustgasprop,Omega_k,alphaind,iamtype,&
                          ndustlarge,ndustsmall,rhoh,deltav,this_is_a_test,periodic, &
                          npartoftypetot,update_npartoftypetot
 use step_lf_global, only:step,init_step
 use deriv,          only:get_derivs_global
 use energies,       only:compute_energies
 use testutils,      only:checkvalbuf,checkvalbuf_end
 use eos,            only:ieos,polyk,gamma,get_spsound
 use dust,           only:idrag,init_drag
<<<<<<< HEAD
 use growth,         only:ifrag,init_growth,isnow,vfrag,wbymass,gsizemincgs,get_size
=======
 use growth,         only:ifrag,init_growth,isnow,vfrag,gsizemincgs
>>>>>>> edfe6930
 use options,        only:alpha,alphamax,use_dustfrac
 use unifdis,        only:set_unifdis
 use dim,            only:periodic,mhd,use_dust,maxp,maxalpha
 use timestep,       only:dtmax
 use io,             only:iverbose
 use mpiutils,       only:reduceall_mpi
 use physcon,        only:au,solarm,Ro,pi,fourpi
 use viscosity,      only:shearparam
 use units,          only:set_units,udist,unit_density!,unit_velocity
 use mpidomain,      only:i_belong
 use checksetup,     only:check_setup

 integer, intent(inout) :: ntests,npass
 logical, intent(in)    :: frag,onefluid

 integer :: nx,nerror,nwarn
 integer :: itype,npart_previous,i,j,nsteps,modu,noutputs
 integer :: ncheck(4),nerr(4)
 real    :: errmax(4)
 integer :: ierr,iam

 logical :: do_output = .false.
 real    :: deltax,dz,hfact,totmass,rhozero
 real    :: Stcomp(20000),Stini(20000)
 real    :: cscomp(20000),tau(20000)
 real    :: s(20000),time,timelim(20000)
 real    :: sinit,dens,t,tmax,dt,dtext,dtnew,guillaume,dtgratio,rhog,rhod

 real, parameter :: tolst = 5.e-4
 real, parameter :: tolcs = 5.e-4
 real, parameter :: tols  = 5.e-4
 real, parameter :: tolrho = 5.e-4

 character(len=15) :: stringfrag
 character(len=15) :: stringmethod

 ! initialise particle arrays to zero
 call init_part()

 if (frag) then
    sinit       = 1./udist
    gsizemincgs = 1.e-3
    dtgratio    = 0.5
    stringfrag  = "fragmentation"
 else
    sinit       = 3.e-2/udist
    dtgratio    = 1.
    stringfrag  = "growth"
 endif

 if (onefluid) then
    use_dustfrac = .true.
    stringmethod = "one fluid"
    ndustsmall   = 1
    ndustlarge   = 0
    dtgratio     = 1.e-1
 else
    use_dustfrac = .false.
    stringmethod = "two fluid"
    ndustsmall   = 0
    ndustlarge   = 1
 endif
 dens  = 1./unit_density

 write(*,*)'--> testing FARMINGBOX using: ',trim(stringfrag),' and ',trim(stringmethod), ' dust method'
 write(*,*)'------------------------------------------------------------------------'

 !
 ! initialise
 !
 this_is_a_test = .true.

 !
 ! setup for dustybox problem
 !
 nx      = 32
 deltax  = 1./nx
 dz      = 2.*sqrt(6.)/nx
 call set_boundary(-0.5,0.5,-0.25,0.25,-dz,dz)
 hfact   = hfact_default
 rhozero = 1.e-11/unit_density
 totmass = rhozero*dxbound*dybound*dzbound
 if (onefluid) then
    rhog = rhozero * (1-dtgratio)
    rhod = dtgratio * rhozero
 else
    rhog = rhozero
    rhod = dtgratio * rhozero
 endif
 npart     = 0
 fxyzu     = 0.
 dustprop  = 0.
 ddustprop = 0.
 ddustevol = 0.
 dBevol    = 0.
 if (maxalpha==maxp) alphaind(:,:) = 0.

 !- setting gas particles
 itype = igas
 npart_previous = npart
 call set_unifdis('closepacked',id,master,xmin,xmax,ymin,ymax,zmin,zmax,&
                  deltax,hfact,npart,xyzh,periodic,verbose=.false.,mask=i_belong)
 do i=npart_previous+1,npart
    vxyzu(:,i)       = 0.
    fext(:,i)        = 0.
    if (mhd) Bevol(:,i) = 0.
    if (use_dust) then
       dustevol(:,i) = 0.
       dustfrac(:,i) = 0.
       deltav(:,:,i) = 0.
       dustgasprop(:,i) = 0.
       VrelVf(i)        = 0.
       if (use_dustfrac) then
          dustfrac(1,i) = dtgratio
          dustprop(1,i) = fourpi/3.*dens*sinit**3
          dustprop(2,i) = dens
       else
          dustprop(:,i) = 0.
          dustfrac(:,i) = 0.
       endif
    endif
    call set_particle_type(i,itype)
 enddo
 npartoftype(itype)    = npart - npart_previous
 call update_npartoftypetot
 massoftype(itype)     = totmass/npartoftypetot(itype)

 !- setting dust particles if not one fluid
 if (.not. use_dustfrac) then
    itype = idust
    npart_previous = npart
    call set_unifdis('closepacked',id,master,xmin,xmax,ymin,ymax,zmin,zmax,&
                     deltax,hfact,npart,xyzh,periodic,verbose=.false.,mask=i_belong)
    do i=npart_previous+1,npart
       vxyzu(:,i)       = 0.
       fext(:,i)        = 0.
       if (mhd) Bevol(:,i) = 0.
       if (use_dust) then
          dustevol(:,i) = 0.
          dustfrac(:,i) = 0.
          dustprop(1,i) = fourpi/3.*dens*sinit**3 
          dustprop(2,i) = dens
          dustgasprop(:,i) = 0.
          VrelVf(i)        = 0.
       endif
       call set_particle_type(i,itype)
    enddo
    npartoftype(itype)    = npart - npart_previous
    npartoftypetot(itype) = reduceall_mpi('+',npartoftype(itype))
    massoftype(itype)     = dtgratio*totmass/npartoftypetot(itype)
 endif

 !
 ! check that particle setup is sensible
 !
 call check_setup(nerror,nwarn)

 !
 ! runtime parameters
 !

 ieos          = 1
 idrag         = 1
 if (frag) then
    ifrag      = 1
    shearparam = 2.5e-2
 else
    ifrag      = 0
    shearparam = 1.e-2
 endif
 isnow        = 0
 vfrag        = 1.e-11
 gsizemincgs  = 1.e-2
 polyk        = 1.e-3
 gamma        = 1.
 alpha        = 0.
 alphamax     = 0.
 iverbose     = 0

 !- timestepping
 dt         = 1.e-3
 tmax       = 0.2
 nsteps     = int(tmax/dt)
 noutputs   = 150
 if (noutputs > nsteps) noutputs = nsteps
 modu       = int(nsteps/noutputs)
 dtmax      = nsteps*dt

 timelim(:) = 1.e3
 ncheck(:)  = 0
 nerr(:)    = 0
 errmax(:)  = 0.

 t          = 0.

 call init_drag(ierr)
 call init_growth(ierr)

 call get_derivs_global()

 call init_step(npart,t,dtmax)

 do j=1,npart
    iam = iamtype(iphase(j))
    if (iam == idust .or. (use_dustfrac .and. iam == igas)) then
       cscomp(j)        = get_spsound(ieos,xyzh(:,j),rhog,vxyzu(:,j))
       Stini(j)         = sqrt(pi*gamma/8)*dens*sinit/((rhog+rhod)*cscomp(j)) * Omega_k(j)
       Stcomp(j)        = Stini(j)
       tau(j)           = 1/(sqrt(2**1.5*Ro*shearparam)*Omega_k(j))*(rhog+rhod)/rhod/sqrt(pi*gamma/8.)
       s(j)             = sinit
       timelim(j)       = 2*sqrt(Stini(j))*(1.+Stini(j)/3.)*tau(j)
    endif
 enddo
 if (frag) write(*,"(a,f5.1,a)") "Analytical solution no longer valid after t = ", minval(timelim), " (size < 0)"

 !
 ! run farmingbox problem
 !
 do i=1,nsteps
    dtext = dt
    call step(npart,npart,t,dt,dtext,dtnew)
    t = t + dt
    if (do_output .and. mod(i,modu)==0) then
       call write_file_err(i,t,xyzh,dustprop(1,:)*udist,s*udist,dustgasprop(3,:),Stcomp,npart,"farmingbox_")
    endif
    do j=1,npart
       iam = iamtype(iphase(j))
       if (iam == idust .or. (iam == igas .and. use_dustfrac)) then
          if (frag) then
             time   = - t/tau(j) + 2.*sqrt(Stini(j))*(1.+Stini(j)/3.)
          else
             time   = 2.*sqrt(Stini(j))*(1.+Stini(j)/3.) + t/tau(j)
          endif
          guillaume = (8.+9.*time*time+3.*time*sqrt(16.+9.*time*time))**(1./3.)
          Stcomp(j) = guillaume/2. + 2./guillaume - 2
          s(j)      = Stcomp(j)/(sqrt(pi*gamma/8)*dens/((rhog+rhod)*cscomp(j))*Omega_k(j))
          if (onefluid) then
             call checkvalbuf(dustgasprop(3,j)/Stcomp(j),1.,tolst,'St',nerr(1),ncheck(1),errmax(1))
             call checkvalbuf(get_size(dustprop(1,j),dustprop(2,j))/s(j),1.,tols,'size',nerr(2),ncheck(2),errmax(2))
          else
             call checkvalbuf(dustgasprop(3,j)/Stcomp(j),1.,tolst,'St',nerr(1),ncheck(1),errmax(1))
             call checkvalbuf(get_size(dustprop(1,j),dustprop(2,j))/s(j),1.,tols,'size',nerr(2),ncheck(2),errmax(2))
             call checkvalbuf(dustgasprop(1,j)/cscomp(j),1.,tolcs,'csound',nerr(3),ncheck(3),errmax(3))
             call checkvalbuf(dustgasprop(2,j)/rhozero,1.,tolrho,'rhogas',nerr(4),ncheck(4),errmax(4))
          endif
       endif
    enddo
 enddo
 if (onefluid) then
    call checkvalbuf_end('Stokes number evaluation matches exact solution',ncheck(1),nerr(1),errmax(1),tolst)
    call checkvalbuf_end('size evaluation matches exact solution',ncheck(2),nerr(2),errmax(2),tols)
 else
    call checkvalbuf_end('Stokes number interpolation matches exact solution',ncheck(1),nerr(1),errmax(1),tolst)
    call checkvalbuf_end('size evaluation matches exact solution',ncheck(2),nerr(2),errmax(2),tols)
    call checkvalbuf_end('sound speed interpolation matches exact number',ncheck(3),nerr(3),errmax(3),tolcs)
    call checkvalbuf_end('rhogas interpolation matches exact number',ncheck(4),nerr(4),errmax(4),tolrho)
 endif

 call update_test_scores(ntests,nerr,npass)

end subroutine test_farmingbox

subroutine write_file_err(step,t,xyzh,size,size_exact,St,St_exact,npart,prefix)
 use part,                     only:iamdust,iphase,iamgas
 real, intent(in)              :: t
 real, intent(in)              :: xyzh(:,:)
 real, intent(in)              :: St(:),St_exact(:),size(:),size_exact(:)
 character(len=*), intent(in)  :: prefix
 integer, intent(in)           :: npart,step
 character(len=30)             :: filename,str
 integer                       :: i,lu

 write(str,"(i000.4)") step
 filename = prefix//'dust_'//trim(adjustl(str))//'.txt'
 open(newunit=lu,file=filename,status='replace')
 write(lu,*) t
 do i=1,npart
    if (iamdust(iphase(i))) write(lu,*) xyzh(1,i),xyzh(2,i),xyzh(3,i),size(i),size_exact(i),&
        St(i),St_exact(i)
 enddo
 close(lu)

end subroutine write_file_err

#endif
#endif

end module testgrowth<|MERGE_RESOLUTION|>--- conflicted
+++ resolved
@@ -115,11 +115,7 @@
  use testutils,      only:checkvalbuf,checkvalbuf_end
  use eos,            only:ieos,polyk,gamma,get_spsound
  use dust,           only:idrag,init_drag
-<<<<<<< HEAD
- use growth,         only:ifrag,init_growth,isnow,vfrag,wbymass,gsizemincgs,get_size
-=======
- use growth,         only:ifrag,init_growth,isnow,vfrag,gsizemincgs
->>>>>>> edfe6930
+ use growth,         only:ifrag,init_growth,isnow,vfrag,gsizemincgs,get_size
  use options,        only:alpha,alphamax,use_dustfrac
  use unifdis,        only:set_unifdis
  use dim,            only:periodic,mhd,use_dust,maxp,maxalpha

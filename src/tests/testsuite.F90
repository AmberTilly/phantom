--- conflicted
+++ resolved
@@ -70,13 +70,8 @@
  logical,          intent(in)    :: first,last
  integer,          intent(inout) :: ntests,npass,nfail
  logical :: testall,dolink,dokdtree,doderivs,dokernel,dostep,dorwdump
-<<<<<<< HEAD
- logical :: doptmass,dognewton,dosedov,doexternf,doindtstep,dogravity
+ logical :: doptmass,dognewton,dosedov,doexternf,doindtstep,dogravity,dogeom
  logical :: dosetdisc,doeos,docooling,dodust,donimhd,docorotate,doany,dogrowth,dogr
-=======
- logical :: doptmass,dognewton,dosedov,doexternf,doindtstep,dogravity,dogeom
- logical :: dosetdisc,doeos,docooling,dodust,donimhd,docorotate,doany,dogrowth
->>>>>>> 3cb93776
 #ifdef FINVSQRT
  logical :: usefsqrt,usefinvsqrt
 #endif
@@ -115,11 +110,8 @@
  dogrowth   = .false.
  donimhd    = .false.
  docooling  = .false.
-<<<<<<< HEAD
+ dogeom     = .false.
  dogr       = .false.
-=======
- dogeom     = .false.
->>>>>>> 3cb93776
  if (index(string,'deriv')     /= 0) doderivs  = .true.
  if (index(string,'grav')      /= 0) dogravity = .true.
  if (index(string,'polytrope') /= 0) dogravity = .true.
@@ -130,13 +122,9 @@
  if (index(string,'dump')      /= 0) dorwdump  = .true.
  if (index(string,'sink')      /= 0) doptmass  = .true.
  if (index(string,'cool')      /= 0) docooling = .true.
-<<<<<<< HEAD
+ if (index(string,'geom')      /= 0) dogeom    = .true.
  if (index(string,'gr')        /= 0) dogr      = .true.
- doany = any((/doderivs,dogravity,dodust,dogrowth,donimhd,dorwdump,doptmass,docooling,dogr/))
-=======
- if (index(string,'geom')      /= 0) dogeom    = .true.
- doany = any((/doderivs,dogravity,dodust,dogrowth,donimhd,dorwdump,doptmass,docooling,dogeom/))
->>>>>>> 3cb93776
+ doany = any((/doderivs,dogravity,dodust,dogrowth,donimhd,dorwdump,doptmass,docooling,dogeom,dogr/))
 
  select case(trim(string))
  case('kernel','kern')

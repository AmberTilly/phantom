--- conflicted
+++ resolved
@@ -1796,11 +1796,6 @@
 OBJDUMP1= $(SRCDUMP:.f90=.o)
 OBJDUMP= $(OBJDUMP1:.F90=.o)
 
-<<<<<<< HEAD
-# make first file required for compiling utilities depend on math flags
-# to ensure that this is always up to date before compiling anything else.
-physcon.o: .make_mathflags
-
 #-------------------------------------------------------
 # these are the sources for phantom libsetup
 # must NOT contain .F90 files or pre-processing options
@@ -1817,8 +1812,6 @@
 	@echo ""
 	ar rcs $(LIBSETUP) $^
 
-=======
->>>>>>> 1ac659c9
 #----------------------------------------------------
 # these are the sources for phantom setup utility
 #
@@ -1874,19 +1867,11 @@
 
 .PHONY: phantomtest
 
-<<<<<<< HEAD
-phantomtest: checksystem checkparams libphantom.a libphantomsetup.a $(OBJTEST)
-=======
-phantomtest: checksystem checkparams $(BINDIR)/libphantom.a $(OBJTEST)
->>>>>>> 1ac659c9
+phantomtest: checksystem checkparams $(BINDIR)/libphantom.a libphantomsetup.a $(OBJTEST)
 	@echo ""
 	@echo "Phantomtest: Getting your life back one test at a time"
 	@echo ""
-<<<<<<< HEAD
 	$(FC) $(FFLAGS) -o $(BINDIR)/phantomtest $(OBJTEST) $(LDFLAGS) $(LIBS) $(LIBPHANTOM) $(LIBSETUP)
-=======
-	$(FC) $(FFLAGS) -o $(BINDIR)/phantomtest $(OBJTEST) $(LDFLAGS) $(LIBS) $(BINDIR)/libphantom.a
->>>>>>> 1ac659c9
 
 cleantest:
 	rm -f $(BINDIR)/phantomtest
@@ -2024,15 +2009,10 @@
 OBJLIB1=${SRCLIB:.f90=.o}
 OBJLIB=${OBJLIB1:.F90=.o}
 
-<<<<<<< HEAD
 LIBPHANTOM=$(BINDIR)/libphantom.a
 
-libphantom.a: checksystem checkparams ${OBJECTS} ${OBJLIB}
-	ar rc $(LIBPHANTOM) ${OBJLIB} ${OBJECTS}
-=======
-$(BINDIR)/libphantom.a: checksystem checkparams $(OBJECTS) $(OBJLIB)
-	ar rc $(BINDIR)/libphantom.a $(OBJLIB) $(OBJECTS)
->>>>>>> 1ac659c9
+libphantom.a: checksystem checkparams $(OBJECTS) $(OBJLIB)
+	ar rc $(LIBPHANTOM) $(OBJLIB) $(OBJECTS)
 
 libphantom.so: checksystem checkparams phantom ${OBJLIB}
 	$(FC) -shared $(FFLAGS) $(FPPFLAGS) $(DBLFLAG) ${OBJLIB} ${OBJECTS} $(LDFLAGS) -o $(BINDIR)/libphantom.so
@@ -2976,17 +2956,8 @@
 err:
 	$(error aborting);
 
-<<<<<<< HEAD
-clean:
-	rm -f *.o phantom-version.h
-
-# target to clean files when preprocessing options have been changed
-clean-preprocessing:
-	rm -f $(OBJECTS) $(OBJTEST) $(OBJSETUP) $(OBJA) $(OBJDA)
-=======
 clean: cleanlibphantom
 	rm -f *.o *.mod phantom-version.h
->>>>>>> 1ac659c9
 
 cleanall: clean cleanmathflags
 	cd $(BINDIR); rm -f phantom phantomsetup

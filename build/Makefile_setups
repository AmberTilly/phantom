--- conflicted
+++ resolved
@@ -78,8 +78,6 @@
 #   asteroid emitting a wind (Trevascus et al. 2021)
     SETUPFILE=setup_asteroidwind.f90
     SRCINJECT=utils_binary.f90 inject_randomwind.f90
-<<<<<<< HEAD
-=======
     IND_TIMESTEPS=yes
     CONST_AV=yes
     ISOTHERMAL=yes
@@ -90,7 +88,6 @@
 #   asteroid emitting a wind (Trevascus et al. 2021)
     SETUPFILE=setup_disc.f90
     SRCINJECT=utils_binary.f90 inject_randomwind.f90
->>>>>>> 5714d7bc
     IND_TIMESTEPS=yes
     CONST_AV=yes
     ISOTHERMAL=yes
